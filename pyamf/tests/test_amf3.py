# -*- coding: utf-8 -*-
#
# Copyright (c) The PyAMF Project.
# See LICENSE.txt for details.

"""
Tests for AMF3 Implementation.

@since: 0.1.0
"""

import unittest
import types
import datetime

import pyamf
from pyamf import amf3, util
from pyamf.tests.util import (
    Spam, EncoderMixIn, DecoderMixIn, ClassCacheClearingTestCase)


class MockAlias(object):
    def __init__(self):
        self.get_attributes = []
        self.get_static_attrs = []
        self.apply_attrs = []

        self.static_attrs = {}
        self.attrs = ({}, {})
        self.create_instance = []
        self.expected_instance = object()

    def getStaticAttrs(self, *args, **kwargs):
        self.get_static_attrs.append([args, kwargs])

        return self.static_attrs

    def getAttributes(self, *args, **kwargs):
        self.get_attributes.append([args, kwargs])

        return self.attrs

    def createInstance(self, *args, **kwargs):
        self.create_instance.append([args, kwargs])

        return self.expected_instance

    def applyAttributes(self, *args, **kwargs):
        self.apply_attrs.append([args, kwargs])


class TypesTestCase(unittest.TestCase):
    """
    Tests the type mappings.
    """
    def test_types(self):
        self.assertEqual(amf3.TYPE_UNDEFINED, '\x00')
        self.assertEqual(amf3.TYPE_NULL, '\x01')
        self.assertEqual(amf3.TYPE_BOOL_FALSE, '\x02')
        self.assertEqual(amf3.TYPE_BOOL_TRUE, '\x03')
        self.assertEqual(amf3.TYPE_INTEGER, '\x04')
        self.assertEqual(amf3.TYPE_NUMBER, '\x05')
        self.assertEqual(amf3.TYPE_STRING, '\x06')
        self.assertEqual(amf3.TYPE_XML, '\x07')
        self.assertEqual(amf3.TYPE_DATE, '\x08')
        self.assertEqual(amf3.TYPE_ARRAY, '\x09')
        self.assertEqual(amf3.TYPE_OBJECT, '\x0a')
        self.assertEqual(amf3.TYPE_XMLSTRING, '\x0b')
        self.assertEqual(amf3.TYPE_BYTEARRAY, '\x0c')


<<<<<<< HEAD
class ContextTestCase(_util.ClassCacheClearingTestCase):
=======
class ContextTestCase(ClassCacheClearingTestCase):
>>>>>>> 885112c9
    def test_create(self):
        c = amf3.Context()

        self.assertEqual(c.strings, [])
        self.assertEqual(c.objects, [])
        self.assertEqual(c.classes, {})
        self.assertEqual(c.legacy_xml, [])
        self.assertEqual(len(c.strings), 0)
        self.assertEqual(len(c.classes), 0)
        self.assertEqual(len(c.legacy_xml), 0)

    def test_add_object(self):
        x = amf3.Context()
        y = [1, 2, 3]

        self.assertEqual(x.addObject(y), 0)
        self.assertTrue(y in x.objects)
        self.assertEqual(len(x.objects), 1)

    def test_add_string(self):
        x = amf3.Context()
        y = 'abc'

        self.assertEqual(x.addString(y), 0)
        self.assertTrue(y in x.strings)
        self.assertEqual(len(x.strings), 1)

        self.assertEqual(x.addString(''), -1)

        self.assertRaises(TypeError, x.addString, 132)

    def test_add_class(self):
        x = amf3.Context()

        alias = pyamf.register_class(Spam, 'spam.eggs')
        y = amf3.ClassDefinition(alias)

        self.assertEqual(x.addClass(y, Spam), 0)
        self.assertEqual(x.classes, {Spam: y})
        self.assertEqual(x.class_ref, {0: y})
        self.assertEqual(len(x.class_ref), 1)

    def test_add_legacy_xml(self):
        x = amf3.Context()
        y = 'abc'

        self.assertEqual(x.addLegacyXML(y), 0)
        self.assertTrue(y in x.legacy_xml)
        self.assertEqual(len(x.legacy_xml), 1)

    def test_clear(self):
        x = amf3.Context()
        y = [1, 2, 3]
        z = '<a></a>'

        x.addObject(y)
        x.addString('spameggs')
        x.addLegacyXML(z)
        x.clear()

        self.assertEqual(x.objects, [])
        self.assertEqual(len(x.objects), 0)
        self.assertFalse(y in x.objects)

        self.assertEqual(x.strings, [])
        self.assertEqual(len(x.strings), 0)
        self.assertFalse('spameggs' in x.strings)

        self.assertEqual(x.legacy_xml, [])
        self.assertEqual(len(x.legacy_xml), 0)
        self.assertFalse('<a></a>' in x.legacy_xml)

    def test_get_by_reference(self):
        x = amf3.Context()
        y = [1, 2, 3]
        z = {'spam': 'eggs'}

        alias_spam = pyamf.register_class(Spam, 'spam.eggs')

        class Foo:
            pass

        class Bar:
            pass

        alias_foo = pyamf.register_class(Foo, 'foo.bar')

        a = amf3.ClassDefinition(alias_spam)
        b = amf3.ClassDefinition(alias_foo)

        x.addObject(y)
        x.addObject(z)
        x.addString('abc')
        x.addString('def')
        x.addLegacyXML('<a></a>')
        x.addLegacyXML('<b></b>')
        x.addClass(a, Foo)
        x.addClass(b, Bar)

        self.assertEqual(x.getObject(0), y)
        self.assertEqual(x.getObject(1), z)
        self.assertEqual(x.getObject(2), None)
        self.assertRaises(TypeError, x.getObject, '')
        self.assertRaises(TypeError, x.getObject, 2.2323)

        self.assertEqual(x.getString(0), 'abc')
        self.assertEqual(x.getString(1), 'def')
        self.assertEqual(x.getString(2), None)
        self.assertRaises(TypeError, x.getString, '')
        self.assertRaises(TypeError, x.getString, 2.2323)

        self.assertEqual(x.getLegacyXML(0), '<a></a>')
        self.assertEqual(x.getLegacyXML(1), '<b></b>')
        self.assertEqual(x.getLegacyXML(2), None)

        self.assertEqual(x.getClass(Foo), a)
        self.assertEqual(x.getClass(Bar), b)
        self.assertEqual(x.getClass(2), None)

        self.assertEqual(x.getClassByReference(0), a)
        self.assertEqual(x.getClassByReference(1), b)
        self.assertEqual(x.getClassByReference(2), None)

        self.assertEqual(x.getObject(2), None)
        self.assertEqual(x.getString(2), None)
        self.assertEqual(x.getClass(2), None)
        self.assertEqual(x.getLegacyXML(2), None)
        self.assertEqual(x.getClassByReference(2), None)
        self.assertEqual(x.getLegacyXMLReference(object()), -1)

    def test_get_reference(self):
        x = amf3.Context()
        y = [1, 2, 3]
        z = {'spam': 'eggs'}

        spam_alias = pyamf.register_class(Spam, 'spam.eggs')

        class Foo:
            pass

        foo_alias = pyamf.register_class(Foo, 'foo.bar')

        a = amf3.ClassDefinition(spam_alias)
        b = amf3.ClassDefinition(foo_alias)

        ref1 = x.addObject(y)
        ref2 = x.addObject(z)
        x.addString('abc')
        x.addString('def')
        x.addLegacyXML('<a></a>')
        x.addLegacyXML('<b></b>')
        x.addClass(a, Spam)
        x.addClass(b, Foo)

        self.assertEqual(x.getObjectReference(y), ref1)
        self.assertEqual(x.getObjectReference(z), ref2)
        self.assertEqual(x.getObjectReference({}), -1)

        self.assertEqual(x.getStringReference('abc'), 0)
        self.assertEqual(x.getStringReference('def'), 1)
        self.assertEqual(x.getStringReference('asdfas'), -1)

        self.assertEqual(x.getLegacyXMLReference('<a></a>'), 0)
        self.assertEqual(x.getLegacyXMLReference('<b></b>'), 1)
        self.assertEqual(x.getLegacyXMLReference('<c/>'), -1)

        self.assertEqual(x.getClass(Spam), a)
        self.assertEqual(x.getClass(Foo), b)
        self.assertEqual(x.getClass(object()), None)

    def test_copy(self):
        import copy

        old = amf3.Context()

        old.addObject([1, 2, 3])
        old.addString('asdfasdf')

        new = copy.copy(old)

        self.assertEqual(new.objects, [])
        self.assertEqual(len(new.objects), 0)

        self.assertEqual(new.strings, [])
        self.assertEqual(len(new.strings), 0)

        self.assertEqual(new.classes, {})

        self.assertEqual(new.legacy_xml, [])
        self.assertEqual(len(new.legacy_xml), 0)


class ClassDefinitionTestCase(ClassCacheClearingTestCase):

    def setUp(self):
        ClassCacheClearingTestCase.setUp(self)

        self.alias = pyamf.ClassAlias(Spam, defer=True)

    def test_dynamic(self):
        self.assertFalse(self.alias.is_compiled())

        x = amf3.ClassDefinition(self.alias)

        self.assertTrue(x.alias is self.alias)
        self.assertEqual(x.encoding, 2)
        self.assertEqual(x.attr_len, 0)

        self.assertTrue(self.alias.is_compiled())

    def test_static(self):
        self.alias.static_attrs = ['foo', 'bar']
        self.alias.dynamic = False

        x = amf3.ClassDefinition(self.alias)

        self.assertTrue(x.alias is self.alias)
        self.assertEqual(x.encoding, 0)
        self.assertEqual(x.attr_len, 2)

    def test_mixed(self):
        self.alias.static_attrs = ['foo', 'bar']

        x = amf3.ClassDefinition(self.alias)

        self.assertTrue(x.alias is self.alias)
        self.assertEqual(x.encoding, 2)
        self.assertEqual(x.attr_len, 2)

    def test_external(self):
        self.alias.external = True

        x = amf3.ClassDefinition(self.alias)

        self.assertTrue(x.alias is self.alias)
        self.assertEqual(x.encoding, 1)
        self.assertEqual(x.attr_len, 0)


class EncoderTestCase(ClassCacheClearingTestCase, EncoderMixIn):
    """
    Tests the output from the AMF3 L{Encoder<pyamf.amf3.Encoder>} class.
    """

    amf_type = pyamf.AMF3

    def setUp(self):
        ClassCacheClearingTestCase.setUp(self)
        EncoderMixIn.setUp(self)

    def test_list_references(self):
        y = [0, 1, 2, 3]

        self.assertEncoded(y, '\x09\x09\x01\x04\x00\x04\x01\x04\x02\x04\x03')
        self.assertEncoded(y, '\x09\x00', clear=False)
        self.assertEncoded(y, '\x09\x00', clear=False)

    def test_list_proxy_references(self):
        self.encoder.use_proxies = True
        y = [0, 1, 2, 3]

        self.assertEncoded(y, '\n\x07Cflex.messaging.io.ArrayCollection\t\t'
            '\x01\x04\x00\x04\x01\x04\x02\x04\x03')
        self.assertEncoded(y, '\n\x00', clear=False)
        self.assertEncoded(y, '\n\x00', clear=False)

    def test_dict(self):
        self.assertEncoded({'spam': 'eggs'}, '\n\x0b\x01\tspam\x06\teggs\x01')
        self.assertEncoded({'a': u'e', 'b': u'f', 'c': u'g', 'd': u'h'},
            '\n\x0b\x01', ('\x03c\x06\x03g', '\x03b\x06\x03f', '\x03a\x06\x03e',
            '\x03d\x06\x03h'), '\x01')

    def test_mixed_array(self):
        x = pyamf.MixedArray()
        x.update({0:u'hello', 'spam': u'eggs'})

        self.assertEncoded(x, '\t\x03\tspam\x06\teggs\x01\x06\x0bhello')

        x = pyamf.MixedArray()
        x.update({0: 0, 1: 1, 2: 2, 3: 3, 4: 4, 5: 5, 'a': 'a'})

        self.assertEncoded(x, '\x09\x0d\x03\x61\x06\x00\x01\x04\x00\x04\x01'
            '\x04\x02\x04\x03\x04\x04\x04\x05')

    def test_empty_key_string(self):
        """
        Test to see if there is an empty key in the C{dict}. There is a design
        bug in Flash 9 which means that it cannot read this specific data.

        @bug: See U{http://www.docuverse.com/blog/donpark/2007/05/14/flash-9-amf3-bug}
        for more info.
        """
        def x():
            y = pyamf.MixedArray()
            y.update({'': 1, 0: 1})
            self.encode(y)

        self.failUnlessRaises(pyamf.EncodeError, x)

    def test_object(self):
        self.assertEncoded({'a': u'spam', 'b': 5},
            '\n\x0b\x01\x03a\x06\tspam\x03b\x04\x05\x01')

        pyamf.register_class(Spam, 'org.pyamf.spam')

        obj = Spam()
        obj.baz = 'hello'

        self.assertEncoded(obj,
            '\n\x0b\x1dorg.pyamf.spam\x07baz\x06\x0bhello\x01')

    def test_date(self):
        x = datetime.datetime(2005, 3, 18, 1, 58, 31)

<<<<<<< HEAD
        self.assertEqual(self.buf.getvalue(), '\x08\x01Bp+6!\x15\x80\x00')
        self.buf.truncate()
        self.encoder.writeElement(x)

        self.assertEqual(self.buf.getvalue(), '\x08\x00')

        try:
            self._run([(datetime.time(22, 3), '')])
        except pyamf.EncodeError, e:
            self.assertTrue(str(e).startswith('A datetime.time instance was found but '
                'AMF3 has no way to encode time objects. Please use '
                'datetime.datetime instead'))
        else:
            self.fail('pyamf.EncodeError not raised when encoding datetime.time')
=======
        self.assertEncoded(x, '\x08\x01Bp+6!\x15\x80\x00')
        self.assertEncoded(x, '\x08\x00', clear=False)

        self.assertRaises(pyamf.EncodeError, self.encode, datetime.time(22, 3))
>>>>>>> 885112c9

    def test_byte_array(self):
        self.assertEncoded(amf3.ByteArray('hello'), '\x0c\x0bhello')

    def test_xml(self):
        x = util.ET.fromstring('<a><b>hello world</b></a>')
        self.context.addLegacyXML(x)
        self.encoder.writeElement(x)

        self.assertEqual(self.buf.getvalue(),
            '\x07\x33<a><b>hello world</b></a>')
        self.buf.truncate()
        self.encoder.writeElement(x)

        self.assertEqual(self.buf.getvalue(), '\x07\x00')

    def test_xmlstring(self):
        x = util.ET.fromstring('<a><b>hello world</b></a>')
        self.encoder.writeElement(x)

        self.assertEqual(self.buf.getvalue(),
            '\x0b\x33<a><b>hello world</b></a>')
        self.buf.truncate()

        self.encoder.writeElement(x)
        self.assertEqual(self.buf.getvalue(), '\x0b\x00')

    def test_anonymous(self):
        pyamf.register_class(Spam)

        x = Spam({'spam': 'eggs'})

        self.assertEncoded(x, '\n\x0b\x01\x09spam\x06\x09eggs\x01')

    def test_custom_type(self):
        def write_as_list(list_interface_obj, encoder):
            list_interface_obj.ran = True
            self.assertEqual(id(self.encoder), id(encoder))

            return list(list_interface_obj)

        class ListWrapper(object):
            ran = False

            def __iter__(self):
                return iter([1, 2, 3])

        pyamf.add_type(ListWrapper, write_as_list)
        x = ListWrapper()

<<<<<<< HEAD
        self.encoder.writeElement(x)
        self.assertEqual(x.ran, True)

        self.assertEqual(self.buf.getvalue(), '\t\x07\x01\x04\x01\x04\x02\x04\x03')
=======
        self.assertEncoded(x, '\t\x07\x01\x04\x01\x04\x02\x04\x03')
        self.assertTrue(x.ran)
>>>>>>> 885112c9

    def test_old_style_classes(self):
        class Person:
            pass

        pyamf.register_class(Person, 'spam.eggs.Person')

        u = Person()
        u.family_name = 'Doe'
        u.given_name = 'Jane'

        self.assertEncoded(u, '\n\x0b!spam.eggs.Person', (
            '\x17family_name\x06\x07Doe', '\x15given_name\x06\tJane'), '\x01')

    def test_slots(self):
        class Person(object):
            __slots__ = ('family_name', 'given_name')

        u = Person()
        u.family_name = 'Doe'
        u.given_name = 'Jane'

        self.assertEncoded(u, '\n\x0b\x01', ('\x17family_name\x06\x07Doe',
            '\x15given_name\x06\tJane'), '\x01')

    def test_slots_registered(self):
        class Person(object):
            __slots__ = ('family_name', 'given_name')

        pyamf.register_class(Person, 'spam.eggs.Person')

        u = Person()
        u.family_name = 'Doe'
        u.given_name = 'Jane'

        self.assertEncoded(u, '\n\x0b!spam.eggs.Person', (
            '\x17family_name\x06\x07Doe', '\x15given_name\x06\tJane'), '\x01')

    def test_elementtree_tag(self):
        class NotAnElement(object):
            items = lambda self: []

            def __iter__(self):
                return iter([])

        foo = NotAnElement()
        foo.tag = 'foo'
        foo.text = 'bar'
        foo.tail = None

        self.assertEncoded(foo, '\n\x0b\x01', ('\ttext\x06\x07bar',
            '\ttail\x01', '\x07tag\x06\x07foo'), '\x01')

    def test_funcs(self):
        def x():
            yield 2

        for f in (chr, lambda x: x, x, x(), pyamf, ''.startswith):
            self.assertRaises(pyamf.EncodeError, self.encode, f)

    def test_29b_ints(self):
        """
        Tests for ints that don't fit into 29bits. Reference: #519
        """
        ints = [
            (amf3.MIN_29B_INT - 1, '\x05\xc1\xb0\x00\x00\x01\x00\x00\x00'),
            (amf3.MAX_29B_INT + 1, '\x05A\xb0\x00\x00\x00\x00\x00\x00')
        ]

        for i, val in ints:
            self.buf.truncate()

            self.encoder.writeElement(i)
            self.assertEqual(self.buf.getvalue(), val)

    def test_number(self):
        vals = [
            (0,        '\x04\x00'),
            (0.2,      '\x05\x3f\xc9\x99\x99\x99\x99\x99\x9a'),
            (1,        '\x04\x01'),
            (127,      '\x04\x7f'),
            (128,      '\x04\x81\x00'),
            (0x3fff,   '\x04\xff\x7f'),
            (0x4000,   '\x04\x81\x80\x00'),
            (0x1FFFFF, '\x04\xff\xff\x7f'),
            (0x200000, '\x04\x80\xc0\x80\x00'),
            (0x3FFFFF, '\x04\x80\xff\xff\xff'),
            (0x400000, '\x04\x81\x80\x80\x00'),
            (-1,       '\x04\xff\xff\xff\xff'),
            (42,       '\x04\x2a'),
            (-123,     '\x04\xff\xff\xff\x85'),
            (amf3.MIN_29B_INT, '\x04\xc0\x80\x80\x00'),
            (amf3.MAX_29B_INT, '\x04\xbf\xff\xff\xff'),
            (1.23456789, '\x05\x3f\xf3\xc0\xca\x42\x83\xde\x1b')
        ]

        for i, val in vals:
            self.buf.truncate()

            self.encoder.writeElement(i)
            self.assertEqual(self.buf.getvalue(), val)

    def test_class(self):
        class New(object):
            pass

        class Classic:
            pass

        self.assertRaises(pyamf.EncodeError, self.encoder.writeElement, Classic)
        self.assertRaises(pyamf.EncodeError, self.encoder.writeElement, New)

    def test_proxy(self):
        """
        Test to ensure that only C{dict} objects will be proxied correctly
        """
        x = pyamf.ASObject()

        self.encoder.use_proxies = True
        self.encoder.writeElement(x)

        self.assertEqual(self.buf.getvalue(), '\n\x07;flex.messaging.io.ObjectProxy\n\x0b\x01\x01')

        self.buf.truncate()
        self.context.clear()
        x = dict()

        self.encoder.writeElement(x)

        self.assertEqual(self.buf.getvalue(), '\n\x07;flex.messaging.io.'
            'ObjectProxy\n\x0b\x01\x01')

    def test_timezone(self):
        d = datetime.datetime(2009, 9, 24, 14, 23, 23)
        self.encoder.timezone_offset = datetime.timedelta(hours=-5)

        self.encoder.writeElement(d)

        self.assertEqual(self.buf.getvalue(), '\x08\x01Br>\xd8\x1f\xff\x80\x00')


class DecoderTestCase(ClassCacheClearingTestCase, DecoderMixIn):
    """
    Tests the output from the AMF3 L{Decoder<pyamf.amf3.Decoder>} class.
    """

    amf_type = pyamf.AMF3

    def setUp(self):
        ClassCacheClearingTestCase.setUp(self)
        DecoderMixIn.setUp(self)

    def test_undefined(self):
        self.assertDecoded(pyamf.Undefined, '\x00')

    def test_number(self):
        self.assertDecoded(0, '\x04\x00')
        self.assertDecoded(0.2, '\x05\x3f\xc9\x99\x99\x99\x99\x99\x9a')
        self.assertDecoded(1, '\x04\x01')
        self.assertDecoded(-1, '\x04\xff\xff\xff\xff')
        self.assertDecoded(42, '\x04\x2a')

        # two ways to represent -123, as an int and as a float
        self.assertDecoded(-123, '\x04\xff\xff\xff\x85')
        self.assertDecoded(-123, '\x05\xc0\x5e\xc0\x00\x00\x00\x00\x00')

        self.assertDecoded(1.23456789, '\x05\x3f\xf3\xc0\xca\x42\x83\xde\x1b')

    def test_integer(self):
        self.assertDecoded(0, '\x04\x00')
        self.assertDecoded(0x35, '\x04\x35')
        self.assertDecoded(0x7f, '\x04\x7f')
        self.assertDecoded(0x80, '\x04\x81\x00')
        self.assertDecoded(0xd4, '\x04\x81\x54')
        self.assertDecoded(0x3fff, '\x04\xff\x7f')
        self.assertDecoded(0x4000, '\x04\x81\x80\x00')
        self.assertDecoded(0x1a53f, '\x04\x86\xca\x3f')
        self.assertDecoded(0x1fffff, '\x04\xff\xff\x7f')
        self.assertDecoded(0x200000, '\x04\x80\xc0\x80\x00')
        self.assertDecoded(-0x01, '\x04\xff\xff\xff\xff')
        self.assertDecoded(-0x2a, '\x04\xff\xff\xff\xd6')
        self.assertDecoded(0xfffffff, '\x04\xbf\xff\xff\xff')
        self.assertDecoded(-0x10000000, '\x04\xc0\x80\x80\x00')

    def test_infinites(self):
        x = self.decode('\x05\xff\xf8\x00\x00\x00\x00\x00\x00')
        self.assertTrue(util.isNaN(x))

        x = self.decode('\x05\xff\xf0\x00\x00\x00\x00\x00\x00')
        self.assertTrue(util.isNegInf(x))

        x = self.decode('\x05\x7f\xf0\x00\x00\x00\x00\x00\x00')
        self.assertTrue(util.isPosInf(x))

    def test_boolean(self):
        self.assertDecoded(True, '\x03')
        self.assertDecoded(False, '\x02')

    def test_null(self):
        self.assertDecoded(None, '\x01')

    def test_string(self):
        self.assertDecoded('', '\x06\x01')
        self.assertDecoded('hello', '\x06\x0bhello')
        self.assertDecoded(
            u'ღმერთსი შემვედრე, ნუთუ კვლა დამხსნას სოფლისა შრომასა, ცეცხლს',
            '\x06\x82\x45\xe1\x83\xa6\xe1\x83\x9b\xe1\x83\x94\xe1\x83\xa0'
            '\xe1\x83\x97\xe1\x83\xa1\xe1\x83\x98\x20\xe1\x83\xa8\xe1\x83'
            '\x94\xe1\x83\x9b\xe1\x83\x95\xe1\x83\x94\xe1\x83\x93\xe1\x83'
            '\xa0\xe1\x83\x94\x2c\x20\xe1\x83\x9c\xe1\x83\xa3\xe1\x83\x97'
            '\xe1\x83\xa3\x20\xe1\x83\x99\xe1\x83\x95\xe1\x83\x9a\xe1\x83'
            '\x90\x20\xe1\x83\x93\xe1\x83\x90\xe1\x83\x9b\xe1\x83\xae\xe1'
            '\x83\xa1\xe1\x83\x9c\xe1\x83\x90\xe1\x83\xa1\x20\xe1\x83\xa1'
            '\xe1\x83\x9d\xe1\x83\xa4\xe1\x83\x9a\xe1\x83\x98\xe1\x83\xa1'
            '\xe1\x83\x90\x20\xe1\x83\xa8\xe1\x83\xa0\xe1\x83\x9d\xe1\x83'
            '\x9b\xe1\x83\x90\xe1\x83\xa1\xe1\x83\x90\x2c\x20\xe1\x83\xaa'
            '\xe1\x83\x94\xe1\x83\xaa\xe1\x83\xae\xe1\x83\x9a\xe1\x83\xa1')

    def test_mixed_array(self):
        y = self.decode('\x09\x09\x03\x62\x06\x00\x03\x64\x06\x02\x03\x61'
            '\x06\x04\x03\x63\x06\x06\x01\x04\x00\x04\x01\x04\x02\x04\x03')

        self.assertTrue(isinstance(y,pyamf.MixedArray))
        self.assertEqual(y,
            {'a': u'a', 'b': u'b', 'c': u'c', 'd': u'd', 0: 0, 1: 1, 2: 2, 3: 3})

    def test_string_references(self):
        self.assertDecoded('hello', '\x06\x0bhello')
        self.assertDecoded('hello', '\x06\x00', clear=False)
        self.assertDecoded('hello', '\x06\x00', clear=False)

    def test_xml(self):
        self.buf.write('\x07\x33<a><b>hello world</b></a>')
        self.buf.seek(0, 0)
        x = self.decoder.readElement()

        self.assertEqual(util.ET.tostring(x), '<a><b>hello world</b></a>')
        self.assertEqual(self.context.getLegacyXMLReference(x), 0)

        self.buf.truncate()
        self.buf.write('\x07\x00')
        self.buf.seek(0, 0)
        y = self.decoder.readElement()

        self.assertEqual(x, y)

    def test_xmlstring(self):
        self.buf.write('\x0b\x33<a><b>hello world</b></a>')
        self.buf.seek(0, 0)
        x = self.decoder.readElement()

        self.assertEqual(util.ET.tostring(x), '<a><b>hello world</b></a>')
        self.assertEqual(self.context.getLegacyXMLReference(x), -1)

        self.buf.truncate()
        self.buf.write('\x0b\x00')
        self.buf.seek(0, 0)
        y = self.decoder.readElement()

        self.assertEqual(x, y)

    def test_xmlstring_references(self):
        self.buf.write('\x0b\x33<a><b>hello world</b></a>\x0b\x00')
        self.buf.seek(0, 0)
        x = self.decoder.readElement()
        y = self.decoder.readElement()

        self.assertEqual(id(x), id(y))

    def test_list(self):
        self.assertDecoded([], '\x09\x01\x01')
        self.assertDecoded([0, 1, 2, 3],
            '\x09\x09\x01\x04\x00\x04\x01\x04\x02\x04\x03')
        self.assertDecoded(["Hello", 2, 3, 4, 5], '\x09\x0b\x01\x06\x0b\x48'
            '\x65\x6c\x6c\x6f\x04\x02\x04\x03\x04\x04\x04\x05')

    def test_list_references(self):
        y = [0, 1, 2, 3]
        z = [0, 1, 2]

        self.assertDecoded(y, '\x09\x09\x01\x04\x00\x04\x01\x04\x02\x04\x03')
        self.assertDecoded(y, '\x09\x00', clear=False)
        self.assertDecoded(z, '\x09\x07\x01\x04\x00\x04\x01\x04\x02', clear=False)
        self.assertDecoded(z, '\x09\x02', clear=False)

    def test_dict(self):
        self.assertDecoded({'a': u'a', 'b': u'b', 'c': u'c', 'd': u'd'},
            '\n\x0b\x01\x03a\x06\x00\x03c\x06\x02\x03b\x06\x04\x03d\x06\x06\x01')

        self.assertDecoded({0: u'hello', 'foo': u'bar'}, '\x09\x03\x07\x66\x6f'
            '\x6f\x06\x07\x62\x61\x72\x01\x06\x0b\x68\x65\x6c\x6c\x6f')
        self.assertDecoded({0: 0, 1: 1, 2: 2, 3: 3, 4: 4, 5: 5, 'a': 'a'},
            '\x09\x0d\x03\x61\x06\x00\x01\x04\x00\x04\x01\x04\x02\x04\x03\x04'
            '\x04\x04\x05')
        self.assertDecoded({'a': u'a', 'b': u'b', 'c': u'c', 'd': u'd',
            0: 0, 1: 1, 2: 2, 3: 3},
            '\x09\x09\x03\x62\x06\x00\x03\x64\x06\x02\x03\x61\x06\x04\x03\x63'
            '\x06\x06\x01\x04\x00\x04\x01\x04\x02\x04\x03')
        self.assertDecoded({'a': 1, 'b': 2}, '\x0a\x0b\x01\x03\x62\x04\x02\x03'
            '\x61\x04\x01\x01')
        self.assertDecoded({'baz': u'hello'}, '\x0a\x0b\x01\x07\x62\x61\x7a'
            '\x06\x0b\x68\x65\x6c\x6c\x6f\x01')
        self.assertDecoded({'baz': u'hello'}, '\x0a\x13\x01\x07\x62\x61\x7a'
            '\x06\x0b\x68\x65\x6c\x6c\x6f')

        bytes = '\x0a\x0b\x01\x07\x62\x61\x7a\x06\x0b\x68\x65\x6c\x6c\x6f\x01'

        self.buf.write(bytes)
        self.buf.seek(0)
        d = self.decoder.readElement()

        self.assertEqual(type(d.keys()[0]), str)

    def test_object(self):
        pyamf.register_class(Spam, 'org.pyamf.spam')

        self.buf.truncate(0)
        self.buf.write('\x0a\x13\x1dorg.pyamf.spam\x07baz\x06\x0b\x68\x65\x6c\x6c\x6f')
        self.buf.seek(0)

        obj = self.decoder.readElement()

        self.assertEqual(obj.__class__, Spam)

        self.failUnless(hasattr(obj, 'baz'))
        self.assertEqual(obj.baz, 'hello')

    def test_byte_array(self):
        self.assertDecoded(amf3.ByteArray('hello'), '\x0c\x0bhello')

    def test_date(self):
        import datetime

        self.assertDecoded(datetime.datetime(2005, 3, 18, 1, 58, 31),
            '\x08\x01Bp+6!\x15\x80\x00')

    def test_get_class_definition(self):
        pyamf.register_class(Spam, 'abc.xyz')

        self.buf.write('\x0fabc.xyz')
        self.buf.seek(0, 0)

        class_def = self.decoder._getClassDefinition(0x01)
        alias = class_def.alias

        self.assertTrue(isinstance(class_def, amf3.ClassDefinition))
        self.assertTrue(alias.klass, Spam)
        self.assertTrue(alias.alias, 'abc.xyz')
        self.assertEqual(class_def.encoding, amf3.ObjectEncoding.STATIC)

        self.assertTrue(class_def in self.context.class_ref.values())
        self.assertTrue(alias.klass in self.context.classes)

        self.context.class_ref = {}
        self.buf.write('\x0fabc.xyz')
        self.buf.seek(0, 0)

        class_def = self.decoder._getClassDefinition(0x03)
        alias = class_def.alias

        self.assertTrue(isinstance(class_def, amf3.ClassDefinition))
        self.assertTrue(alias.klass, Spam)
        self.assertTrue(alias.alias, 'abc.xyz')
        self.assertEqual(class_def.encoding, amf3.ObjectEncoding.EXTERNAL)

        self.assertTrue(class_def in self.context.class_ref.values())

        self.context.class_ref = {}
        self.buf.write('\x0fabc.xyz')
        self.buf.seek(0, 0)

        class_def = self.decoder._getClassDefinition(0x05)
        alias = class_def.alias

        self.assertTrue(isinstance(class_def, amf3.ClassDefinition))
        self.assertTrue(alias.klass, Spam)
        self.assertTrue(alias.alias, 'abc.xyz')
        self.assertEqual(class_def.encoding, amf3.ObjectEncoding.DYNAMIC)

        self.assertTrue(class_def in self.context.class_ref.values())

    def test_not_strict(self):
        self.assertFalse(self.decoder.strict)

        # write a typed object to the stream
        self.buf.write('\n\x0b\x13spam.eggs\x07foo\x06\x07bar\x01')
        self.buf.seek(0)

        self.assertFalse('spam.eggs' in pyamf.CLASS_CACHE)

        obj = self.decoder.readElement()

        self.assertTrue(isinstance(obj, pyamf.TypedObject))
        self.assertEqual(obj.alias, 'spam.eggs')
        self.assertEqual(obj, {'foo': 'bar'})

    def test_strict(self):
        self.decoder.strict = True

        self.assertTrue(self.decoder.strict)

        # write a typed object to the stream
        self.buf.write('\n\x0b\x13spam.eggs\x07foo\x06\x07bar\x01')
        self.buf.seek(0)

        self.assertFalse('spam.eggs' in pyamf.CLASS_CACHE)

        self.assertRaises(pyamf.UnknownClassAlias, self.decoder.readElement)

    def test_slots(self):
        class Person(object):
            __slots__ = ('family_name', 'given_name')

        pyamf.register_class(Person, 'spam.eggs.Person')

        self.buf.write('\n+!spam.eggs.Person\x17family_name\x15given_name\x06'
            '\x07Doe\x06\tJane\x02\x06\x06\x04\x06\x08\x01')
        self.buf.seek(0)

        foo = self.decoder.readElement()

        self.assertTrue(isinstance(foo, Person))
        self.assertEqual(foo.family_name, 'Doe')
        self.assertEqual(foo.given_name, 'Jane')
        self.assertEqual(self.buf.remaining(), 0)

    def test_default_proxy_flag(self):
        amf3.use_proxies_default = True
        decoder = amf3.Decoder(self.buf, context=self.context)
        self.assertTrue(decoder.use_proxies)
        amf3.use_proxies_default = False
        decoder = amf3.Decoder(self.buf, context=self.context)
        self.assertFalse(decoder.use_proxies)

    def test_ioerror_buffer_position(self):
        """
        Test to ensure that if an IOError is raised by `readElement` that
        the original position of the stream is restored.
        """
        bytes = pyamf.encode(u'foo', [1, 2, 3], encoding=pyamf.AMF3).getvalue()

        self.buf.write(bytes[:-1])
        self.buf.seek(0)

        self.decoder.readElement()
        self.assertEqual(self.buf.tell(), 5)

        self.assertRaises(IOError, self.decoder.readElement)
        self.assertEqual(self.buf.tell(), 5)

    def test_timezone(self):
        self.decoder.timezone_offset = datetime.timedelta(hours=-5)

        self.buf.write('\x08\x01Br>\xc6\xf5w\x80\x00')
        self.buf.seek(0)

        f = self.decoder.readElement()

        self.assertEqual(f, datetime.datetime(2009, 9, 24, 9, 23, 23))


class ObjectEncodingTestCase(ClassCacheClearingTestCase, EncoderMixIn):
    """
    """

    amf_type = pyamf.AMF3

    def setUp(self):
        ClassCacheClearingTestCase.setUp(self)
        EncoderMixIn.setUp(self)

    def test_object_references(self):
        obj = pyamf.ASObject(a='b')

        self.encoder.writeElement(obj)
        pos = self.buf.tell()
        self.encoder.writeElement(obj)
<<<<<<< HEAD
        self.assertEqual(self.stream.getvalue()[pos:], '\x0a\x00')
        self.stream.truncate()

        self.encoder.writeElement(obj)
        self.assertEqual(self.stream.getvalue(), '\x0a\x00')
        self.stream.truncate()
=======
        self.assertEqual(self.buf.getvalue()[pos:], '\x0a\x00')
        self.buf.truncate()

        self.encoder.writeElement(obj)
        self.assertEqual(self.buf.getvalue(), '\x0a\x00')
        self.buf.truncate()
>>>>>>> 885112c9

    def test_class_references(self):
        alias = pyamf.register_class(Spam, 'abc.xyz')
        class_defs = self.context.class_ref

        x = Spam({'spam': 'eggs'})
        y = Spam({'foo': 'bar'})

        self.encoder.writeElement(x)
        self.assertEqual(len(class_defs), 1)
        cd = class_defs[0]

        self.assertTrue(cd.alias is alias)

<<<<<<< HEAD
        self.assertEqual(self.stream.getvalue(), '\n\x0b\x0fabc.xyz\tspam\x06\teggs\x01')
=======
        self.assertEqual(self.buf.getvalue(), '\n\x0b\x0fabc.xyz\tspam\x06\teggs\x01')
>>>>>>> 885112c9

        pos = self.buf.tell()
        self.encoder.writeElement(y)
<<<<<<< HEAD
        self.assertEqual(self.stream.getvalue()[pos:], '\n\x01\x07foo\x06\x07bar\x01')
=======
        self.assertEqual(self.buf.getvalue()[pos:], '\n\x01\x07foo\x06\x07bar\x01')
>>>>>>> 885112c9

    def test_static(self):
        alias = pyamf.register_class(Spam, 'abc.xyz')

        alias.dynamic = False

        x = Spam({'spam': 'eggs'})
        self.encoder.writeElement(x)
<<<<<<< HEAD
        self.assertEqual(self.stream.getvalue(), '\n\x03\x0fabc.xyz')
=======
        self.assertEqual(self.buf.getvalue(), '\n\x03\x0fabc.xyz')
>>>>>>> 885112c9
        pyamf.unregister_class(Spam)
        self.buf.truncate()
        self.encoder.context.clear()

        alias = pyamf.register_class(Spam, 'abc.xyz')
        alias.dynamic = False
        alias.static_attrs = ['spam']

        x = Spam({'spam': 'eggs', 'foo': 'bar'})
        self.encoder.writeElement(x)
<<<<<<< HEAD
        self.assertEqual(self.stream.getvalue(), '\n\x13\x0fabc.xyz\tspam\x06\teggs')
=======
        self.assertEqual(self.buf.getvalue(), '\n\x13\x0fabc.xyz\tspam\x06\teggs')
>>>>>>> 885112c9

    def test_dynamic(self):
        pyamf.register_class(Spam, 'abc.xyz')

        x = Spam({'spam': 'eggs'})
        self.encoder.writeElement(x)

<<<<<<< HEAD
        self.assertEqual(self.stream.getvalue(), '\n\x0b\x0fabc.xyz\tspam\x06\teggs\x01')
=======
        self.assertEqual(self.buf.getvalue(), '\n\x0b\x0fabc.xyz\tspam\x06\teggs\x01')
>>>>>>> 885112c9

    def test_combined(self):
        alias = pyamf.register_class(Spam, 'abc.xyz')

        alias.static_attrs = ['spam']

        x = Spam({'spam': 'foo', 'eggs': 'bar'})
        self.encoder.writeElement(x)

        buf = self.buf.getvalue()

        self.assertEqual(buf, '\n\x1b\x0fabc.xyz\tspam\x06\x07foo\teggs\x06\x07bar\x01')

    def test_external(self):
        alias = pyamf.register_class(Spam, 'abc.xyz')

        alias.external = True

        x = Spam({'spam': 'eggs'})
        self.encoder.writeElement(x)

        buf = self.buf.getvalue()

        # an inline object with and inline class-def, encoding = 0x01, 1 attr

        self.assertEqual(buf[:2], '\x0a\x07')
        # class alias name
        self.assertEqual(buf[2:10], '\x0fabc.xyz')

        self.assertEqual(len(buf), 10)

    def test_anonymous_class_references(self):
        """
        Test to ensure anonymous class references with static attributes
        are encoded propertly
        """
        class Foo:
            class __amf__:
                static = ('name', 'id', 'description')

        x = Foo()
        x.id = 1
        x.name = 'foo'
        x.description = None

        y = Foo()
        y.id = 2
        y.name = 'bar'
        y.description = None

        self.encoder.writeElement([x, y])

<<<<<<< HEAD
        self.assertEqual(self.stream.getvalue(),
=======
        self.assertEqual(self.buf.getvalue(),
>>>>>>> 885112c9
            '\t\x05\x01\n;\x01\x17description\x05id\tname\x01\x04\x01\x06\x07'
            'foo\x01\n\x01\x01\x04\x02\x06\x07bar\x01')


class ObjectDecodingTestCase(ClassCacheClearingTestCase, DecoderMixIn):
    """
    """

    amf_type = pyamf.AMF3

    def setUp(self):
        ClassCacheClearingTestCase.setUp(self)
        DecoderMixIn.setUp(self)

    def test_object_references(self):
        self.buf.write('\x0a\x23\x01\x03a\x03b\x06\x09spam\x04\x05')
        self.buf.seek(0, 0)

        obj1 = self.decoder.readElement()

        self.buf.truncate()
        self.buf.write('\n\x00')
        self.buf.seek(0, 0)

        obj2 = self.decoder.readElement()

        self.assertEqual(id(obj1), id(obj2))

    def test_static(self):
        pyamf.register_class(Spam, 'abc.xyz')

        self.assertEqual(self.context.objects, [])
        self.assertEqual(self.context.strings, [])
        self.assertEqual(self.context.classes, {})
        self.assertEqual(self.context.class_ref, {})

        self.buf.write('\x0a\x13\x0fabc.xyz\x09spam\x06\x09eggs')
        self.buf.seek(0, 0)

        obj = self.decoder.readElement()

        class_def = self.context.class_ref[0]

        self.assertEqual(class_def.static_properties, ['spam'])

        self.assertTrue(isinstance(obj, Spam))
        self.assertEqual(obj.__dict__, {'spam': 'eggs'})

    def test_dynamic(self):
        pyamf.register_class(Spam, 'abc.xyz')

        self.assertEqual(self.context.objects, [])
        self.assertEqual(self.context.strings, [])
        self.assertEqual(self.context.classes, {})

        self.buf.write('\x0a\x0b\x0fabc.xyz\x09spam\x06\x09eggs\x01')
        self.buf.seek(0, 0)

        obj = self.decoder.readElement()

        class_def = self.context.class_ref[0]

        self.assertEqual(class_def.static_properties, [])

        self.assertTrue(isinstance(obj, Spam))
        self.assertEqual(obj.__dict__, {'spam': 'eggs'})

    def test_combined(self):
        """
        This tests an object encoding with static properties and dynamic
        properties
        """
        pyamf.register_class(Spam, 'abc.xyz')

        self.assertEqual(self.context.objects, [])
        self.assertEqual(self.context.strings, [])
        self.assertEqual(self.context.classes, {})

        self.buf.write('\x0a\x1b\x0fabc.xyz\x09spam\x06\x09eggs\x07baz\x06\x07'
            'nat\x01')
        self.buf.seek(0, 0)

        obj = self.decoder.readElement()

        class_def = self.context.class_ref[0]

        self.assertEqual(class_def.static_properties, ['spam'])

        self.assertTrue(isinstance(obj, Spam))
        self.assertEqual(obj.__dict__, {'spam': 'eggs', 'baz': 'nat'})

    def test_external(self):
        alias = pyamf.register_class(Spam, 'abc.xyz')
        alias.external = True

        self.buf.write('\x0a\x07\x0fabc.xyz')
        self.buf.seek(0)
        x = self.decoder.readElement()

        self.assertTrue(isinstance(x, Spam))
        self.assertEqual(x.__dict__, {})


class DataOutputTestCase(unittest.TestCase, EncoderMixIn):
    """
    """

    amf_type = pyamf.AMF3

    def setUp(self):
        EncoderMixIn.setUp(self)

        self.x = amf3.DataOutput(self.encoder)

<<<<<<< HEAD
        self.assertEqual(x.encoder, self.encoder)
        self.assertEqual(x.stream, self.stream)
        self.assertEqual(x.stream, self.encoder.stream)

    def test_boolean(self):
        x = amf3.DataOutput(self.encoder)

        x.writeBoolean(True)
        self.assertEqual(self.stream.getvalue(), '\x01')
        self.stream.truncate()

        x.writeBoolean(False)
        self.assertEqual(self.stream.getvalue(), '\x00')
=======
    def test_create(self):
        self.assertEqual(self.x.encoder, self.encoder)
        self.assertEqual(self.x.stream, self.buf)

    def test_boolean(self):
        self.x.writeBoolean(True)
        self.assertEqual(self.buf.getvalue(), '\x01')
        self.buf.truncate()

        self.x.writeBoolean(False)
        self.assertEqual(self.buf.getvalue(), '\x00')
>>>>>>> 885112c9

    def test_byte(self):
        for y in xrange(10):
            self.x.writeByte(y)

<<<<<<< HEAD
        self.assertEqual(self.stream.getvalue(),
            '\x00\x01\x02\x03\x04\x05\x06\x07\x08\x09')

    def test_double(self):
        x = amf3.DataOutput(self.encoder)

        x.writeDouble(0.0)
        self.assertEqual(self.stream.getvalue(), '\x00' * 8)
        self.stream.truncate()

        x.writeDouble(1234.5678)
        self.assertEqual(self.stream.getvalue(), '@\x93JEm\\\xfa\xad')

    def test_float(self):
        x = amf3.DataOutput(self.encoder)

        x.writeFloat(0.0)
        self.assertEqual(self.stream.getvalue(), '\x00' * 4)
        self.stream.truncate()

        x.writeFloat(1234.5678)
        self.assertEqual(self.stream.getvalue(), 'D\x9aR+')

    def test_int(self):
        x = amf3.DataOutput(self.encoder)

        x.writeInt(0)
        self.assertEqual(self.stream.getvalue(), '\x00\x00\x00\x00')
        self.stream.truncate()

        x.writeInt(-12345)
        self.assertEqual(self.stream.getvalue(), '\xff\xff\xcf\xc7')
        self.stream.truncate()

        x.writeInt(98)
        self.assertEqual(self.stream.getvalue(), '\x00\x00\x00b')

    def test_multi_byte(self):
        # TODO nick: test multiple charsets
        x = amf3.DataOutput(self.encoder)

        x.writeMultiByte('this is a test', 'utf-8')
        self.assertEqual(self.stream.getvalue(), u'this is a test')
        self.stream.truncate()

        x.writeMultiByte(u'ἔδωσαν', 'utf-8')
        self.assertEqual(self.stream.getvalue(), '\xe1\xbc\x94\xce\xb4\xcf'
=======
        self.assertEqual(self.buf.getvalue(),
            '\x00\x01\x02\x03\x04\x05\x06\x07\x08\x09')

    def test_double(self):
        self.x.writeDouble(0.0)
        self.assertEqual(self.buf.getvalue(), '\x00' * 8)
        self.buf.truncate()

        self.x.writeDouble(1234.5678)
        self.assertEqual(self.buf.getvalue(), '@\x93JEm\\\xfa\xad')

    def test_float(self):
        self.x.writeFloat(0.0)
        self.assertEqual(self.buf.getvalue(), '\x00' * 4)
        self.buf.truncate()

        self.x.writeFloat(1234.5678)
        self.assertEqual(self.buf.getvalue(), 'D\x9aR+')

    def test_int(self):
        self.x.writeInt(0)
        self.assertEqual(self.buf.getvalue(), '\x00\x00\x00\x00')
        self.buf.truncate()

        self.x.writeInt(-12345)
        self.assertEqual(self.buf.getvalue(), '\xff\xff\xcf\xc7')
        self.buf.truncate()

        self.x.writeInt(98)
        self.assertEqual(self.buf.getvalue(), '\x00\x00\x00b')

    def test_multi_byte(self):
        # TODO nick: test multiple charsets
        self.x.writeMultiByte('this is a test', 'utf-8')
        self.assertEqual(self.buf.getvalue(), u'this is a test')
        self.buf.truncate()

        self.x.writeMultiByte(u'ἔδωσαν', 'utf-8')
        self.assertEqual(self.buf.getvalue(), '\xe1\xbc\x94\xce\xb4\xcf'
>>>>>>> 885112c9
            '\x89\xcf\x83\xce\xb1\xce\xbd')

    def test_object(self):
        obj = pyamf.MixedArray(spam='eggs')

<<<<<<< HEAD
        x.writeObject(obj)
        self.assertEqual(self.stream.getvalue(), '\t\x01\tspam\x06\teggs\x01')
        self.stream.truncate()

        # check references
        x.writeObject(obj)
        self.assertEqual(self.stream.getvalue(), '\t\x00')
        self.stream.truncate()
=======
        self.x.writeObject(obj)
        self.assertEqual(self.buf.getvalue(), '\t\x01\tspam\x06\teggs\x01')
        self.buf.truncate()

        # check references
        self.x.writeObject(obj)
        self.assertEqual(self.buf.getvalue(), '\t\x00')
        self.buf.truncate()
>>>>>>> 885112c9

    def test_object_proxy(self):
        self.encoder.use_proxies = True
        obj = {'spam': 'eggs'}

<<<<<<< HEAD
        x.writeObject(obj)
        self.assertEqual(self.stream.getvalue(),
=======
        self.x.writeObject(obj)
        self.assertEqual(self.buf.getvalue(),
>>>>>>> 885112c9
            '\n\x07;flex.messaging.io.ObjectProxy\n\x0b\x01\tspam\x06\teggs\x01')
        self.buf.truncate()

        # check references
<<<<<<< HEAD
        x.writeObject(obj)
        self.assertEqual(self.stream.getvalue(), '\n\x00')
        self.stream.truncate()
=======
        self.x.writeObject(obj)
        self.assertEqual(self.buf.getvalue(), '\n\x00')
        self.buf.truncate()
>>>>>>> 885112c9

    def test_object_proxy_mixed_array(self):
        self.encoder.use_proxies = True
        obj = pyamf.MixedArray(spam='eggs')

<<<<<<< HEAD
        x.writeObject(obj)
        self.assertEqual(self.stream.getvalue(),
=======
        self.x.writeObject(obj)
        self.assertEqual(self.buf.getvalue(),
>>>>>>> 885112c9
            '\n\x07;flex.messaging.io.ObjectProxy\t\x01\tspam\x06\teggs\x01')
        self.buf.truncate()

        # check references
<<<<<<< HEAD
        x.writeObject(obj)
        self.assertEqual(self.stream.getvalue(), '\n\x00')
        self.stream.truncate()
=======
        self.x.writeObject(obj)
        self.assertEqual(self.buf.getvalue(), '\n\x00')
        self.buf.truncate()
>>>>>>> 885112c9

    def test_object_proxy_inside_list(self):
        self.encoder.use_proxies = True
        obj = [{'spam': 'eggs'}]

<<<<<<< HEAD
        x.writeObject(obj)
        self.assertEqual(self.stream.getvalue(),
=======
        self.x.writeObject(obj)
        self.assertEqual(self.buf.getvalue(),
>>>>>>> 885112c9
            '\n\x07Cflex.messaging.io.ArrayCollection\t\x03\x01\n\x07;'
            'flex.messaging.io.ObjectProxy\n\x0b\x01\tspam\x06\teggs\x01')

    def test_short(self):
<<<<<<< HEAD
        x = amf3.DataOutput(self.encoder)

        x.writeShort(55)
        self.assertEqual(self.stream.getvalue(), '\x007')
        self.stream.truncate()

        x.writeShort(-55)
        self.assertEqual(self.stream.getvalue(), '\xff\xc9')

    def test_uint(self):
        x = amf3.DataOutput(self.encoder)

        x.writeUnsignedInt(55)
        self.assertEqual(self.stream.getvalue(), '\x00\x00\x007')
        self.stream.truncate()
=======
        self.x.writeShort(55)
        self.assertEqual(self.buf.getvalue(), '\x007')
        self.buf.truncate()

        self.x.writeShort(-55)
        self.assertEqual(self.buf.getvalue(), '\xff\xc9')

    def test_uint(self):
        self.x.writeUnsignedInt(55)
        self.assertEqual(self.buf.getvalue(), '\x00\x00\x007')
        self.buf.truncate()
>>>>>>> 885112c9

        self.assertRaises(OverflowError, self.x.writeUnsignedInt, -55)

    def test_utf(self):
        self.x.writeUTF(u'ἔδωσαν')

<<<<<<< HEAD
        x.writeUTF(u'ἔδωσαν')

        self.assertEqual(self.stream.getvalue(), '\x00\r\xe1\xbc\x94\xce'
=======
        self.assertEqual(self.buf.getvalue(), '\x00\r\xe1\xbc\x94\xce'
>>>>>>> 885112c9
            '\xb4\xcf\x89\xcf\x83\xce\xb1\xce\xbd')

    def test_utf_bytes(self):
        self.x.writeUTFBytes(u'ἔδωσαν')

<<<<<<< HEAD
        self.assertEqual(self.stream.getvalue(),
=======
        self.assertEqual(self.buf.getvalue(),
>>>>>>> 885112c9
            '\xe1\xbc\x94\xce\xb4\xcf\x89\xcf\x83\xce\xb1\xce\xbd')


class DataInputTestCase(unittest.TestCase):
    def setUp(self):
        self.buf = util.BufferedByteStream()
        self.decoder = amf3.Decoder(self.buf)

    def test_create(self):
        x = amf3.DataInput(self.decoder)

        self.assertEqual(x.decoder, self.decoder)
<<<<<<< HEAD
        self.assertEqual(x.stream, self.stream)
=======
        self.assertEqual(x.stream, self.buf)
>>>>>>> 885112c9
        self.assertEqual(x.stream, self.decoder.stream)

    def _test(self, bytes, value, func, *params):
        self.buf.write(bytes)
        self.buf.seek(0)

        self.assertEqual(func(*params), value)
<<<<<<< HEAD
        self.stream.truncate()
=======
        self.buf.truncate()
>>>>>>> 885112c9

    def test_boolean(self):
        x = amf3.DataInput(self.decoder)

<<<<<<< HEAD
        self.stream.write('\x01')
        self.stream.seek(-1, 2)
        self.assertEqual(x.readBoolean(), True)

        self.stream.write('\x00')
        self.stream.seek(-1, 2)
=======
        self.buf.write('\x01')
        self.buf.seek(-1, 2)
        self.assertEqual(x.readBoolean(), True)

        self.buf.write('\x00')
        self.buf.seek(-1, 2)
>>>>>>> 885112c9
        self.assertEqual(x.readBoolean(), False)

    def test_byte(self):
        x = amf3.DataInput(self.decoder)

        self.buf.write('\x00\x01\x02\x03\x04\x05\x06\x07\x08\x09')
        self.buf.seek(0)

        for y in xrange(10):
            self.assertEqual(x.readByte(), y)

    def test_double(self):
        x = amf3.DataInput(self.decoder)

        self._test('\x00' * 8, 0.0, x.readDouble)
        self._test('@\x93JEm\\\xfa\xad', 1234.5678, x.readDouble)

    def test_float(self):
        x = amf3.DataInput(self.decoder)

        self._test('\x00' * 4, 0.0, x.readFloat)
        self._test('?\x00\x00\x00', 0.5, x.readFloat)

    def test_int(self):
        x = amf3.DataInput(self.decoder)

        self._test('\x00\x00\x00\x00', 0, x.readInt)
        self._test('\xff\xff\xcf\xc7', -12345, x.readInt)
        self._test('\x00\x00\x00b', 98, x.readInt)

    def test_multi_byte(self):
        # TODO nick: test multiple charsets
        x = amf3.DataInput(self.decoder)

        self._test(u'this is a test', u'this is a test', x.readMultiByte,
            14, 'utf-8')
        self._test('\xe1\xbc\x94\xce\xb4\xcf\x89\xcf\x83\xce\xb1\xce\xbd',
            u'ἔδωσαν', x.readMultiByte, 13, 'utf-8')

    def test_object(self):
        x = amf3.DataInput(self.decoder)

        self._test('\t\x01\x09spam\x06\x09eggs\x01', {'spam': 'eggs'}, x.readObject)
        # check references
        self._test('\t\x00', {'spam': 'eggs'}, x.readObject)

    def test_short(self):
        x = amf3.DataInput(self.decoder)

        self._test('\x007', 55, x.readShort)
        self._test('\xff\xc9', -55, x.readShort)

    def test_uint(self):
        x = amf3.DataInput(self.decoder)

        self._test('\x00\x00\x007', 55, x.readUnsignedInt)

    def test_utf(self):
        x = amf3.DataInput(self.decoder)

        self._test('\x00\x0bhello world', u'hello world', x.readUTF)
        self._test('\x00\r\xe1\xbc\x94\xce\xb4\xcf\x89\xcf\x83\xce\xb1\xce\xbd',
            u'ἔδωσαν', x.readUTF)

    def test_utf_bytes(self):
        x = amf3.DataInput(self.decoder)

        self._test('\xe1\xbc\x94\xce\xb4\xcf\x89\xcf\x83\xce\xb1\xce\xbd',
            u'ἔδωσαν', x.readUTFBytes, 13)


class ClassInheritanceTestCase(ClassCacheClearingTestCase, EncoderMixIn):
    """
    """

    amf_type = pyamf.AMF3

    def setUp(self):
        ClassCacheClearingTestCase.setUp(self)
        EncoderMixIn.setUp(self)

    def test_simple(self):
        class A(object):
            pass

        alias = pyamf.register_class(A, 'A')
        alias.static_attrs = ['a']

        class B(A):
            pass

        alias = pyamf.register_class(B, 'B')
        alias.static_attrs = ['b']

        x = B()
        x.a = 'spam'
        x.b = 'eggs'

        stream = util.BufferedByteStream()
        encoder = pyamf._get_encoder_class(pyamf.AMF3)(stream)

        encoder.writeElement(x)

        self.assertEqual(stream.getvalue(),
            '\n+\x03B\x03a\x03b\x06\tspam\x06\teggs\x01')

    def test_deep(self):
        class A(object):
            pass

        alias = pyamf.register_class(A, 'A')
        alias.static_attrs = ['a']

        class B(A):
            pass

        alias = pyamf.register_class(B, 'B')
        alias.static_attrs = ['b']

        class C(B):
            pass

        alias = pyamf.register_class(C, 'C')
        alias.static_attrs = ['c']

        x = C()
        x.a = 'spam'
        x.b = 'eggs'
        x.c = 'foo'

        stream = util.BufferedByteStream()
        encoder = pyamf._get_encoder_class(pyamf.AMF3)(stream)

        encoder.writeElement(x)

        self.assertEqual(stream.getvalue(),
            '\n;\x03C\x03a\x03b\x03c\x06\tspam\x06\teggs\x06\x07foo\x01')


class HelperTestCase(unittest.TestCase):
    def test_encode(self):
        buf = amf3.encode(1)

        self.assertTrue(isinstance(buf, util.BufferedByteStream))

        self.assertEqual(amf3.encode(1).getvalue(), '\x04\x01')
        self.assertEqual(amf3.encode('foo', 'bar').getvalue(), '\x06\x07foo\x06\x07bar')

    def test_encode_with_context(self):
        context = amf3.Context()

        obj = object()
        context.addObject(obj)
        self.assertEqual(amf3.encode(obj, context=context).getvalue(), '\n\x00')

    def test_decode(self):
        gen = amf3.decode('\x04\x01')
        self.assertTrue(isinstance(gen, types.GeneratorType))

        self.assertEqual(gen.next(), 1)
        self.assertRaises(StopIteration, gen.next)

        self.assertEqual([x for x in amf3.decode('\x06\x07foo\x06\x07bar')], ['foo', 'bar'])

    def test_decode_with_context(self):
        context = amf3.Context()

        obj = object()
        context.addObject(obj)
        self.assertEqual([x for x in amf3.decode('\n\x00', context=context)], [obj])
<<<<<<< HEAD
=======

>>>>>>> 885112c9

class ComplexEncodingTestCase(unittest.TestCase, EncoderMixIn):
    """
    """

    amf_type = pyamf.AMF3

    class TestObject(object):
        def __init__(self):
            self.number = None
            self.test_list = ['test']
            self.sub_obj = None
            self.test_dict = {'test': 'ignore'}

        def __repr__(self):
            return '<TestObject %r @ 0x%x>' % (self.__dict__, id(self))

    class TestSubObject(object):
        def __init__(self):
            self.number = None

        def __repr__(self):
            return '<TestSubObject %r @ 0x%x>' % (self.__dict__, id(self))

    def setUp(self):
        EncoderMixIn.setUp(self)

        pyamf.register_class(self.TestObject, 'test_complex.test')
        pyamf.register_class(self.TestSubObject, 'test_complex.sub')

    def tearDown(self):
        EncoderMixIn.tearDown(self)

        pyamf.unregister_class(self.TestObject)
        pyamf.unregister_class(self.TestSubObject)

    def build_complex(self, max=5):
        test_objects = []

        for i in range(0, max):
            test_obj = self.TestObject()
            test_obj.number = i
            test_obj.sub_obj = self.TestSubObject()
            test_obj.sub_obj.number = i
            test_objects.append(test_obj)

        return test_objects

    def complex_test(self):
        class_defs = self.context.class_ref
        classes = self.context.classes

        self.assertEqual(len(classes), 3)
        self.assertTrue(self.TestObject in classes.keys())
        self.assertTrue(self.TestSubObject in classes.keys())

        self.assertEqual(len(class_defs), 3)
        self.assertEqual(self.TestObject, class_defs[1].alias.klass)
        self.assertEqual(self.TestSubObject, class_defs[2].alias.klass)

    def complex_encode_decode_test(self, decoded):
        for obj in decoded:
            self.assertEqual(self.TestObject, obj.__class__)
            self.assertEqual(self.TestSubObject, obj.sub_obj.__class__)

    def test_complex_dict(self):
        complex = {'element': 'ignore', 'objects': self.build_complex()}

        self.encoder.writeElement(complex)
        self.complex_test()

    def test_complex_encode_decode_dict(self):
        complex = {'element': 'ignore', 'objects': self.build_complex()}
        self.encoder.writeElement(complex)
        encoded = self.encoder.stream.getvalue()

        context = amf3.Context()
        decoded = amf3.Decoder(encoded, context).readElement()

        self.complex_encode_decode_test(decoded['objects'])

    def test_class_refs(self):
        class_defs = self.context.class_ref
        classes = self.context.classes

        self.assertEqual(class_defs, {})
        self.assertEqual(classes, {})

        a = self.TestSubObject()
        b = self.TestSubObject()

        self.encoder.writeObject(a)

        cd = class_defs[0]

        self.assertEqual(class_defs, {0: cd})
        self.assertEqual(classes, {self.TestSubObject: cd})

        self.encoder.writeElement({'foo': 'bar'})

        cd2 = class_defs[1]

        self.assertEqual(class_defs, {0: cd, 1: cd2})
        self.assertEqual(classes, {self.TestSubObject: cd, dict: cd2})

        self.encoder.writeElement({})

        self.assertEqual(class_defs, {0: cd, 1: cd2})
        self.assertEqual(classes, {self.TestSubObject: cd, dict: cd2})

        self.encoder.writeElement(b)

        self.assertEqual(class_defs, {0: cd, 1: cd2})
        self.assertEqual(classes, {self.TestSubObject: cd, dict: cd2})

        c = self.TestObject()

        self.encoder.writeElement(c)

        cd3 = class_defs[2]

        self.assertEqual(class_defs, {0: cd, 1: cd2, 2: cd3})
        self.assertEqual(classes,
            {self.TestSubObject: cd, dict: cd2, self.TestObject: cd3})


class ExceptionEncodingTestCase(ClassCacheClearingTestCase, EncoderMixIn):
    """
    Tests for encoding exceptions.
    """

    amf_type = pyamf.AMF3

    def setUp(self):
        ClassCacheClearingTestCase.setUp(self)
        EncoderMixIn.setUp(self)

    def test_exception(self):
        try:
            raise Exception('foo bar')
        except Exception, e:
            self.encoder.writeElement(e)

<<<<<<< HEAD
        self.assertEqual(self.buffer.getvalue(), '\n\x0b\x01\x0fmessage\x06'
=======
        self.assertEqual(self.buf.getvalue(), '\n\x0b\x01\x0fmessage\x06'
>>>>>>> 885112c9
            '\x0ffoo bar\tname\x06\x13Exception\x01')

    def test_user_defined(self):
        class FooBar(Exception):
            pass

        try:
            raise FooBar('foo bar')
        except Exception, e:
            self.encoder.writeElement(e)

<<<<<<< HEAD
        self.assertEqual(self.buffer.getvalue(), '\n\x0b\x01\x0fmessage\x06'
=======
        self.assertEqual(self.buf.getvalue(), '\n\x0b\x01\x0fmessage\x06'
>>>>>>> 885112c9
            '\x0ffoo bar\tname\x06\rFooBar\x01')

    def test_typed(self):
        class XYZ(Exception):
            pass

        pyamf.register_class(XYZ, 'foo.bar')

        try:
            raise XYZ('blarg')
        except Exception, e:
            self.encoder.writeElement(e)

<<<<<<< HEAD
        self.assertEqual(self.buffer.getvalue(), '\n\x0b\x0ffoo.bar\x0f'
=======
        self.assertEqual(self.buf.getvalue(), '\n\x0b\x0ffoo.bar\x0f'
>>>>>>> 885112c9
            'message\x06\x0bblarg\tname\x06\x07XYZ\x01')


class ByteArrayTestCase(unittest.TestCase):
    """
    Tests for L{amf3.ByteArray}
    """

    def test_write_context(self):
        """
        @see: #695
        """
        obj = {'foo': 'bar'}
        b = amf3.ByteArray()

        b.writeObject(obj)

        bytes = b.getvalue()
        b.stream.truncate()

        b.writeObject(obj)
        self.assertEqual(b.getvalue(), bytes)

    def test_context(self):
        b = amf3.ByteArray()
        c = b.context

        obj = {'foo': 'bar'}

        c.addObject(obj)

        b.writeObject(obj)

        self.assertEqual(b.getvalue(), '\n\x0b\x01\x07foo\x06\x07bar\x01')

    def test_read_context(self):
        """
        @see: #695
        """
        obj = {'foo': 'bar'}
        b = amf3.ByteArray()

        b.stream.write('\n\x0b\x01\x07foo\x06\x07bar\x01\n\x00')
        b.stream.seek(0)

        self.assertEqual(obj, b.readObject())
        self.assertRaises(pyamf.ReferenceError, b.readObject)<|MERGE_RESOLUTION|>--- conflicted
+++ resolved
@@ -69,11 +69,7 @@
         self.assertEqual(amf3.TYPE_BYTEARRAY, '\x0c')
 
 
-<<<<<<< HEAD
-class ContextTestCase(_util.ClassCacheClearingTestCase):
-=======
 class ContextTestCase(ClassCacheClearingTestCase):
->>>>>>> 885112c9
     def test_create(self):
         c = amf3.Context()
 
@@ -388,27 +384,10 @@
     def test_date(self):
         x = datetime.datetime(2005, 3, 18, 1, 58, 31)
 
-<<<<<<< HEAD
-        self.assertEqual(self.buf.getvalue(), '\x08\x01Bp+6!\x15\x80\x00')
-        self.buf.truncate()
-        self.encoder.writeElement(x)
-
-        self.assertEqual(self.buf.getvalue(), '\x08\x00')
-
-        try:
-            self._run([(datetime.time(22, 3), '')])
-        except pyamf.EncodeError, e:
-            self.assertTrue(str(e).startswith('A datetime.time instance was found but '
-                'AMF3 has no way to encode time objects. Please use '
-                'datetime.datetime instead'))
-        else:
-            self.fail('pyamf.EncodeError not raised when encoding datetime.time')
-=======
         self.assertEncoded(x, '\x08\x01Bp+6!\x15\x80\x00')
         self.assertEncoded(x, '\x08\x00', clear=False)
 
         self.assertRaises(pyamf.EncodeError, self.encode, datetime.time(22, 3))
->>>>>>> 885112c9
 
     def test_byte_array(self):
         self.assertEncoded(amf3.ByteArray('hello'), '\x0c\x0bhello')
@@ -459,15 +438,8 @@
         pyamf.add_type(ListWrapper, write_as_list)
         x = ListWrapper()
 
-<<<<<<< HEAD
-        self.encoder.writeElement(x)
-        self.assertEqual(x.ran, True)
-
-        self.assertEqual(self.buf.getvalue(), '\t\x07\x01\x04\x01\x04\x02\x04\x03')
-=======
         self.assertEncoded(x, '\t\x07\x01\x04\x01\x04\x02\x04\x03')
         self.assertTrue(x.ran)
->>>>>>> 885112c9
 
     def test_old_style_classes(self):
         class Person:
@@ -945,21 +917,12 @@
         self.encoder.writeElement(obj)
         pos = self.buf.tell()
         self.encoder.writeElement(obj)
-<<<<<<< HEAD
-        self.assertEqual(self.stream.getvalue()[pos:], '\x0a\x00')
-        self.stream.truncate()
-
-        self.encoder.writeElement(obj)
-        self.assertEqual(self.stream.getvalue(), '\x0a\x00')
-        self.stream.truncate()
-=======
         self.assertEqual(self.buf.getvalue()[pos:], '\x0a\x00')
         self.buf.truncate()
 
         self.encoder.writeElement(obj)
         self.assertEqual(self.buf.getvalue(), '\x0a\x00')
         self.buf.truncate()
->>>>>>> 885112c9
 
     def test_class_references(self):
         alias = pyamf.register_class(Spam, 'abc.xyz')
@@ -974,19 +937,11 @@
 
         self.assertTrue(cd.alias is alias)
 
-<<<<<<< HEAD
-        self.assertEqual(self.stream.getvalue(), '\n\x0b\x0fabc.xyz\tspam\x06\teggs\x01')
-=======
         self.assertEqual(self.buf.getvalue(), '\n\x0b\x0fabc.xyz\tspam\x06\teggs\x01')
->>>>>>> 885112c9
 
         pos = self.buf.tell()
         self.encoder.writeElement(y)
-<<<<<<< HEAD
-        self.assertEqual(self.stream.getvalue()[pos:], '\n\x01\x07foo\x06\x07bar\x01')
-=======
         self.assertEqual(self.buf.getvalue()[pos:], '\n\x01\x07foo\x06\x07bar\x01')
->>>>>>> 885112c9
 
     def test_static(self):
         alias = pyamf.register_class(Spam, 'abc.xyz')
@@ -995,11 +950,7 @@
 
         x = Spam({'spam': 'eggs'})
         self.encoder.writeElement(x)
-<<<<<<< HEAD
-        self.assertEqual(self.stream.getvalue(), '\n\x03\x0fabc.xyz')
-=======
         self.assertEqual(self.buf.getvalue(), '\n\x03\x0fabc.xyz')
->>>>>>> 885112c9
         pyamf.unregister_class(Spam)
         self.buf.truncate()
         self.encoder.context.clear()
@@ -1010,11 +961,7 @@
 
         x = Spam({'spam': 'eggs', 'foo': 'bar'})
         self.encoder.writeElement(x)
-<<<<<<< HEAD
-        self.assertEqual(self.stream.getvalue(), '\n\x13\x0fabc.xyz\tspam\x06\teggs')
-=======
         self.assertEqual(self.buf.getvalue(), '\n\x13\x0fabc.xyz\tspam\x06\teggs')
->>>>>>> 885112c9
 
     def test_dynamic(self):
         pyamf.register_class(Spam, 'abc.xyz')
@@ -1022,11 +969,7 @@
         x = Spam({'spam': 'eggs'})
         self.encoder.writeElement(x)
 
-<<<<<<< HEAD
-        self.assertEqual(self.stream.getvalue(), '\n\x0b\x0fabc.xyz\tspam\x06\teggs\x01')
-=======
         self.assertEqual(self.buf.getvalue(), '\n\x0b\x0fabc.xyz\tspam\x06\teggs\x01')
->>>>>>> 885112c9
 
     def test_combined(self):
         alias = pyamf.register_class(Spam, 'abc.xyz')
@@ -1079,11 +1022,7 @@
 
         self.encoder.writeElement([x, y])
 
-<<<<<<< HEAD
-        self.assertEqual(self.stream.getvalue(),
-=======
         self.assertEqual(self.buf.getvalue(),
->>>>>>> 885112c9
             '\t\x05\x01\n;\x01\x17description\x05id\tname\x01\x04\x01\x06\x07'
             'foo\x01\n\x01\x01\x04\x02\x06\x07bar\x01')
 
@@ -1198,21 +1137,6 @@
 
         self.x = amf3.DataOutput(self.encoder)
 
-<<<<<<< HEAD
-        self.assertEqual(x.encoder, self.encoder)
-        self.assertEqual(x.stream, self.stream)
-        self.assertEqual(x.stream, self.encoder.stream)
-
-    def test_boolean(self):
-        x = amf3.DataOutput(self.encoder)
-
-        x.writeBoolean(True)
-        self.assertEqual(self.stream.getvalue(), '\x01')
-        self.stream.truncate()
-
-        x.writeBoolean(False)
-        self.assertEqual(self.stream.getvalue(), '\x00')
-=======
     def test_create(self):
         self.assertEqual(self.x.encoder, self.encoder)
         self.assertEqual(self.x.stream, self.buf)
@@ -1224,61 +1148,11 @@
 
         self.x.writeBoolean(False)
         self.assertEqual(self.buf.getvalue(), '\x00')
->>>>>>> 885112c9
 
     def test_byte(self):
         for y in xrange(10):
             self.x.writeByte(y)
 
-<<<<<<< HEAD
-        self.assertEqual(self.stream.getvalue(),
-            '\x00\x01\x02\x03\x04\x05\x06\x07\x08\x09')
-
-    def test_double(self):
-        x = amf3.DataOutput(self.encoder)
-
-        x.writeDouble(0.0)
-        self.assertEqual(self.stream.getvalue(), '\x00' * 8)
-        self.stream.truncate()
-
-        x.writeDouble(1234.5678)
-        self.assertEqual(self.stream.getvalue(), '@\x93JEm\\\xfa\xad')
-
-    def test_float(self):
-        x = amf3.DataOutput(self.encoder)
-
-        x.writeFloat(0.0)
-        self.assertEqual(self.stream.getvalue(), '\x00' * 4)
-        self.stream.truncate()
-
-        x.writeFloat(1234.5678)
-        self.assertEqual(self.stream.getvalue(), 'D\x9aR+')
-
-    def test_int(self):
-        x = amf3.DataOutput(self.encoder)
-
-        x.writeInt(0)
-        self.assertEqual(self.stream.getvalue(), '\x00\x00\x00\x00')
-        self.stream.truncate()
-
-        x.writeInt(-12345)
-        self.assertEqual(self.stream.getvalue(), '\xff\xff\xcf\xc7')
-        self.stream.truncate()
-
-        x.writeInt(98)
-        self.assertEqual(self.stream.getvalue(), '\x00\x00\x00b')
-
-    def test_multi_byte(self):
-        # TODO nick: test multiple charsets
-        x = amf3.DataOutput(self.encoder)
-
-        x.writeMultiByte('this is a test', 'utf-8')
-        self.assertEqual(self.stream.getvalue(), u'this is a test')
-        self.stream.truncate()
-
-        x.writeMultiByte(u'ἔδωσαν', 'utf-8')
-        self.assertEqual(self.stream.getvalue(), '\xe1\xbc\x94\xce\xb4\xcf'
-=======
         self.assertEqual(self.buf.getvalue(),
             '\x00\x01\x02\x03\x04\x05\x06\x07\x08\x09')
 
@@ -1318,22 +1192,11 @@
 
         self.x.writeMultiByte(u'ἔδωσαν', 'utf-8')
         self.assertEqual(self.buf.getvalue(), '\xe1\xbc\x94\xce\xb4\xcf'
->>>>>>> 885112c9
             '\x89\xcf\x83\xce\xb1\xce\xbd')
 
     def test_object(self):
         obj = pyamf.MixedArray(spam='eggs')
 
-<<<<<<< HEAD
-        x.writeObject(obj)
-        self.assertEqual(self.stream.getvalue(), '\t\x01\tspam\x06\teggs\x01')
-        self.stream.truncate()
-
-        # check references
-        x.writeObject(obj)
-        self.assertEqual(self.stream.getvalue(), '\t\x00')
-        self.stream.truncate()
-=======
         self.x.writeObject(obj)
         self.assertEqual(self.buf.getvalue(), '\t\x01\tspam\x06\teggs\x01')
         self.buf.truncate()
@@ -1342,90 +1205,45 @@
         self.x.writeObject(obj)
         self.assertEqual(self.buf.getvalue(), '\t\x00')
         self.buf.truncate()
->>>>>>> 885112c9
 
     def test_object_proxy(self):
         self.encoder.use_proxies = True
         obj = {'spam': 'eggs'}
 
-<<<<<<< HEAD
-        x.writeObject(obj)
-        self.assertEqual(self.stream.getvalue(),
-=======
         self.x.writeObject(obj)
         self.assertEqual(self.buf.getvalue(),
->>>>>>> 885112c9
             '\n\x07;flex.messaging.io.ObjectProxy\n\x0b\x01\tspam\x06\teggs\x01')
         self.buf.truncate()
 
         # check references
-<<<<<<< HEAD
-        x.writeObject(obj)
-        self.assertEqual(self.stream.getvalue(), '\n\x00')
-        self.stream.truncate()
-=======
         self.x.writeObject(obj)
         self.assertEqual(self.buf.getvalue(), '\n\x00')
         self.buf.truncate()
->>>>>>> 885112c9
 
     def test_object_proxy_mixed_array(self):
         self.encoder.use_proxies = True
         obj = pyamf.MixedArray(spam='eggs')
 
-<<<<<<< HEAD
-        x.writeObject(obj)
-        self.assertEqual(self.stream.getvalue(),
-=======
         self.x.writeObject(obj)
         self.assertEqual(self.buf.getvalue(),
->>>>>>> 885112c9
             '\n\x07;flex.messaging.io.ObjectProxy\t\x01\tspam\x06\teggs\x01')
         self.buf.truncate()
 
         # check references
-<<<<<<< HEAD
-        x.writeObject(obj)
-        self.assertEqual(self.stream.getvalue(), '\n\x00')
-        self.stream.truncate()
-=======
         self.x.writeObject(obj)
         self.assertEqual(self.buf.getvalue(), '\n\x00')
         self.buf.truncate()
->>>>>>> 885112c9
 
     def test_object_proxy_inside_list(self):
         self.encoder.use_proxies = True
         obj = [{'spam': 'eggs'}]
 
-<<<<<<< HEAD
-        x.writeObject(obj)
-        self.assertEqual(self.stream.getvalue(),
-=======
         self.x.writeObject(obj)
         self.assertEqual(self.buf.getvalue(),
->>>>>>> 885112c9
             '\n\x07Cflex.messaging.io.ArrayCollection\t\x03\x01\n\x07;'
             'flex.messaging.io.ObjectProxy\n\x0b\x01\tspam\x06\teggs\x01')
 
     def test_short(self):
-<<<<<<< HEAD
-        x = amf3.DataOutput(self.encoder)
-
-        x.writeShort(55)
-        self.assertEqual(self.stream.getvalue(), '\x007')
-        self.stream.truncate()
-
-        x.writeShort(-55)
-        self.assertEqual(self.stream.getvalue(), '\xff\xc9')
-
-    def test_uint(self):
-        x = amf3.DataOutput(self.encoder)
-
-        x.writeUnsignedInt(55)
-        self.assertEqual(self.stream.getvalue(), '\x00\x00\x007')
-        self.stream.truncate()
-=======
         self.x.writeShort(55)
         self.assertEqual(self.buf.getvalue(), '\x007')
         self.buf.truncate()
@@ -1437,30 +1255,19 @@
         self.x.writeUnsignedInt(55)
         self.assertEqual(self.buf.getvalue(), '\x00\x00\x007')
         self.buf.truncate()
->>>>>>> 885112c9
 
         self.assertRaises(OverflowError, self.x.writeUnsignedInt, -55)
 
     def test_utf(self):
         self.x.writeUTF(u'ἔδωσαν')
 
-<<<<<<< HEAD
-        x.writeUTF(u'ἔδωσαν')
-
-        self.assertEqual(self.stream.getvalue(), '\x00\r\xe1\xbc\x94\xce'
-=======
         self.assertEqual(self.buf.getvalue(), '\x00\r\xe1\xbc\x94\xce'
->>>>>>> 885112c9
             '\xb4\xcf\x89\xcf\x83\xce\xb1\xce\xbd')
 
     def test_utf_bytes(self):
         self.x.writeUTFBytes(u'ἔδωσαν')
 
-<<<<<<< HEAD
-        self.assertEqual(self.stream.getvalue(),
-=======
         self.assertEqual(self.buf.getvalue(),
->>>>>>> 885112c9
             '\xe1\xbc\x94\xce\xb4\xcf\x89\xcf\x83\xce\xb1\xce\xbd')
 
 
@@ -1473,11 +1280,7 @@
         x = amf3.DataInput(self.decoder)
 
         self.assertEqual(x.decoder, self.decoder)
-<<<<<<< HEAD
-        self.assertEqual(x.stream, self.stream)
-=======
         self.assertEqual(x.stream, self.buf)
->>>>>>> 885112c9
         self.assertEqual(x.stream, self.decoder.stream)
 
     def _test(self, bytes, value, func, *params):
@@ -1485,30 +1288,17 @@
         self.buf.seek(0)
 
         self.assertEqual(func(*params), value)
-<<<<<<< HEAD
-        self.stream.truncate()
-=======
-        self.buf.truncate()
->>>>>>> 885112c9
+        self.buf.truncate()
 
     def test_boolean(self):
         x = amf3.DataInput(self.decoder)
 
-<<<<<<< HEAD
-        self.stream.write('\x01')
-        self.stream.seek(-1, 2)
-        self.assertEqual(x.readBoolean(), True)
-
-        self.stream.write('\x00')
-        self.stream.seek(-1, 2)
-=======
         self.buf.write('\x01')
         self.buf.seek(-1, 2)
         self.assertEqual(x.readBoolean(), True)
 
         self.buf.write('\x00')
         self.buf.seek(-1, 2)
->>>>>>> 885112c9
         self.assertEqual(x.readBoolean(), False)
 
     def test_byte(self):
@@ -1679,10 +1469,7 @@
         obj = object()
         context.addObject(obj)
         self.assertEqual([x for x in amf3.decode('\n\x00', context=context)], [obj])
-<<<<<<< HEAD
-=======
-
->>>>>>> 885112c9
+
 
 class ComplexEncodingTestCase(unittest.TestCase, EncoderMixIn):
     """
@@ -1826,11 +1613,7 @@
         except Exception, e:
             self.encoder.writeElement(e)
 
-<<<<<<< HEAD
-        self.assertEqual(self.buffer.getvalue(), '\n\x0b\x01\x0fmessage\x06'
-=======
         self.assertEqual(self.buf.getvalue(), '\n\x0b\x01\x0fmessage\x06'
->>>>>>> 885112c9
             '\x0ffoo bar\tname\x06\x13Exception\x01')
 
     def test_user_defined(self):
@@ -1842,11 +1625,7 @@
         except Exception, e:
             self.encoder.writeElement(e)
 
-<<<<<<< HEAD
-        self.assertEqual(self.buffer.getvalue(), '\n\x0b\x01\x0fmessage\x06'
-=======
         self.assertEqual(self.buf.getvalue(), '\n\x0b\x01\x0fmessage\x06'
->>>>>>> 885112c9
             '\x0ffoo bar\tname\x06\rFooBar\x01')
 
     def test_typed(self):
@@ -1860,11 +1639,7 @@
         except Exception, e:
             self.encoder.writeElement(e)
 
-<<<<<<< HEAD
-        self.assertEqual(self.buffer.getvalue(), '\n\x0b\x0ffoo.bar\x0f'
-=======
         self.assertEqual(self.buf.getvalue(), '\n\x0b\x0ffoo.bar\x0f'
->>>>>>> 885112c9
             'message\x06\x0bblarg\tname\x06\x07XYZ\x01')
 
 
