--- conflicted
+++ resolved
@@ -17,9 +17,6 @@
 
     from pyamf.adapters import _google_appengine_ext_db as adapter_db
 except ImportError:
-<<<<<<< HEAD
-    db = None
-=======
     # mock it
     class db(object):
         def __getattr__(self, name):
@@ -34,16 +31,12 @@
 
     db = db()
 
->>>>>>> 885112c9
 
 import pyamf
 from pyamf import amf3
 from pyamf.tests import util
 
-<<<<<<< HEAD
-=======
 Spam = util.Spam
->>>>>>> 885112c9
 
 if db:
     class PetModel(db.Model):
@@ -54,6 +47,16 @@
         weight_in_pounds = db.IntegerProperty()
         spayed_or_neutered = db.BooleanProperty()
 
+class PetModel(db.Model):
+    """
+    """
+
+    # 'borrowed' from http://code.google.com/appengine/docs/datastore/entitiesandmodels.html
+    name = db.StringProperty(required=True)
+    type = db.StringProperty(required=True, choices=set(["cat", "dog", "bird"]))
+    birthdate = db.DateProperty()
+    weight_in_pounds = db.IntegerProperty()
+    spayed_or_neutered = db.BooleanProperty()
 
     class PetExpando(db.Expando):
         name = db.StringProperty(required=True)
@@ -62,57 +65,18 @@
         weight_in_pounds = db.IntegerProperty()
         spayed_or_neutered = db.BooleanProperty()
 
-
-    class ListModel(db.Model):
-        numbers = db.ListProperty(long)
-
-<<<<<<< HEAD
-=======
-class PetModel(db.Model):
-    """
-    """
-
-    # 'borrowed' from http://code.google.com/appengine/docs/datastore/entitiesandmodels.html
+class PetExpando(db.Expando):
+    """
+    """
+
     name = db.StringProperty(required=True)
     type = db.StringProperty(required=True, choices=set(["cat", "dog", "bird"]))
     birthdate = db.DateProperty()
     weight_in_pounds = db.IntegerProperty()
     spayed_or_neutered = db.BooleanProperty()
->>>>>>> 885112c9
-
-    class GettableModelStub(db.Model):
-        gets = []
-
-<<<<<<< HEAD
-        @staticmethod
-        def get(*args, **kwargs):
-            GettableModelStub.gets.append([args, kwargs])
-
-
-class BaseTestCase(unittest.TestCase):
-    """
-    """
-
-    def setUp(self):
-        if not db:
-            self.skipTest("'google.appengine.ext.db' not available")
-
-
-class EncodingModelTestCase(BaseTestCase, ClassCacheClearingTestCase):
-    def setUp(self):
-        BaseTestCase.setUp(self)
-        ClassCacheClearingTestCase.setUp(self)
-=======
-class PetExpando(db.Expando):
-    """
-    """
-
-    name = db.StringProperty(required=True)
-    type = db.StringProperty(required=True, choices=set(["cat", "dog", "bird"]))
-    birthdate = db.DateProperty()
-    weight_in_pounds = db.IntegerProperty()
-    spayed_or_neutered = db.BooleanProperty()
-
+
+    class ListModel(db.Model):
+        numbers = db.ListProperty(long)
 
 class ListModel(db.Model):
     """
@@ -184,18 +148,11 @@
 
     def setUp(self):
         self.jessica = self.jessica_class(**self.jessica_attrs)
->>>>>>> 885112c9
-
-
-<<<<<<< HEAD
-    def tearDown(self):
-        BaseTestCase.tearDown(self)
-        ClassCacheClearingTestCase.tearDown(self)
-=======
+
+
 class EncodingModelTestCase(BaseTestCase, JessicaMixIn):
     """
     """
->>>>>>> 885112c9
 
     jessica_class = PetModel
 
@@ -203,25 +160,6 @@
         BaseTestCase.setUp(self)
         JessicaMixIn.setUp(self)
 
-<<<<<<< HEAD
-        alias = context.getClassAlias(PetModel)
-        self.assertEqual(alias.__class__, adapter_db.DataStoreClassAlias)
-
-        encoder.writeElement(self.jessica)
-        self.assertEqual(encoder.stream.getvalue(),
-            '\x03\x00\x04_key\x05\x00\tbirthdate\x0bB^\xc4\xae\xaa\x00\x00'
-            '\x00\x00\x00\x00\x04name\x02\x00\x07Jessica\x00\x12'
-            'spayed_or_neutered\x01\x00\x00\x04type\x02\x00\x03cat\x00\x10'
-            'weight_in_pounds\x00@\x14\x00\x00\x00\x00\x00\x00\x00\x00\t')
-
-    def test_amf3(self):
-        encoder = pyamf.get_encoder(pyamf.AMF3)
-        encoder.writeElement(self.jessica)
-        self.assertEqual(encoder.stream.getvalue(),
-            '\nk\x01\t_key\x13birthdate\tname%spayed_or_neutered\ttype!'
-            'weight_in_pounds\x01\x08\x01B^\xc4\xae\xaa\x00\x00\x00\x06\x0f'
-            'Jessica\x02\x06\x07cat\x04\x05\x01')
-=======
         self.addCleanup(self.deleteEntity, self.jessica)
 
     def test_amf0(self):
@@ -251,21 +189,12 @@
             ))
 
         self.assertEncodes(self.jessica, bytes, encoding=pyamf.AMF3)
->>>>>>> 885112c9
 
     def test_save_amf0(self):
         self.jessica.put()
 
         k = str(self.jessica.key())
 
-<<<<<<< HEAD
-        self.assertEqual(encoder.stream.getvalue(),
-            '\x03\x00\x04_key\x02%s%s\x00\tbirthdate\x0bB^\xc4\xae\xaa\x00'
-            '\x00\x00\x00\x00\x00\x04name\x02\x00\x07Jessica\x00\x12'
-            'spayed_or_neutered\x01\x00\x00\x04type\x02\x00\x03cat\x00\x10'
-            'weight_in_pounds\x00@\x14\x00\x00\x00\x00\x00\x00\x00\x00\t' % (
-                struct.pack('>H', len(k)), k))
-=======
         bytes = ('\x03', (
             '\x00\x04_key\x02%s%s' % (struct.pack('>H', len(k)), k),
             '\x00\tbirthdate\x0bB^\xc4\xae\xaa\x00\x00\x00\x00\x00',
@@ -276,7 +205,6 @@
             '\x00\x00\t')
 
         self.assertEncodes(self.jessica, bytes, encoding=pyamf.AMF0)
->>>>>>> 885112c9
 
     def test_save_amf3(self):
         self.jessica.put()
@@ -284,13 +212,6 @@
         k = str(self.jessica.key())
         encoded_key = '%s%s' % (amf3.encode_int(len(k) << 1 | amf3.REFERENCE_BIT), k)
 
-<<<<<<< HEAD
-        self.assertEqual(encoder.stream.getvalue(),
-            '\nk\x01\t_key\x13birthdate\tname%%spayed_or_neutered\ttype!'
-            'weight_in_pounds\x06%s%s\x08\x01B^\xc4\xae\xaa\x00\x00\x00\x06'
-            '\x0fJessica\x02\x06\x07cat\x04\x05\x01' % (
-                amf3.encode_int(len(k) << 1 | amf3.REFERENCE_BIT), k))
-=======
         bytes = (
             '\n\x0b\x01', (
                 '\tname\x06\x0fJessica',
@@ -302,19 +223,10 @@
             ))
 
         self.assertEncodes(self.jessica, bytes, encoding=pyamf.AMF3)
->>>>>>> 885112c9
 
     def test_alias_amf0(self):
         pyamf.register_class(PetModel, 'Pet')
 
-<<<<<<< HEAD
-        encoder.writeElement(self.jessica)
-        self.assertEqual(encoder.stream.getvalue(),
-            '\x10\x00\x03Pet\x00\x04_key\x05\x00\tbirthdate\x0bB^\xc4\xae\xaa'
-            '\x00\x00\x00\x00\x00\x00\x04name\x02\x00\x07Jessica\x00\x12'
-            'spayed_or_neutered\x01\x00\x00\x04type\x02\x00\x03cat\x00\x10'
-            'weight_in_pounds\x00@\x14\x00\x00\x00\x00\x00\x00\x00\x00\t')
-=======
         bytes = (
             '\x10\x00\x03Pet', (
                 '\x00\x04_key\x05',
@@ -328,17 +240,10 @@
         )
 
         self.assertEncodes(self.jessica, bytes, encoding=pyamf.AMF0)
->>>>>>> 885112c9
 
     def test_alias_amf3(self):
         pyamf.register_class(PetModel, 'Pet')
 
-<<<<<<< HEAD
-        self.assertEqual(encoder.stream.getvalue(),
-            '\nk\x07Pet\t_key\x13birthdate\tname%spayed_or_neutered\ttype!'
-            'weight_in_pounds\x01\x08\x01B^\xc4\xae\xaa\x00\x00\x00\x06\x0f'
-            'Jessica\x02\x06\x07cat\x04\x05\x01')
-=======
         bytes = (
             '\n\x0b\x07Pet', (
                 '\tname\x06\x0fJessica',
@@ -357,53 +262,15 @@
     """
     Tests for encoding L{db.Expando} classes
     """
->>>>>>> 885112c9
 
     jessica_class = PetExpando
 
-<<<<<<< HEAD
-class EncodingExpandoTestCase(BaseTestCase, ClassCacheClearingTestCase):
-    def setUp(self):
-        BaseTestCase.setUp(self)
-        ClassCacheClearingTestCase.setUp(self)
-=======
     def setUp(self):
         BaseTestCase.setUp(self)
         JessicaMixIn.setUp(self)
->>>>>>> 885112c9
 
         self.jessica.foo = 'bar'
 
-<<<<<<< HEAD
-    def tearDown(self):
-        BaseTestCase.tearDown(self)
-        ClassCacheClearingTestCase.tearDown(self)
-
-        try:
-            self.jessica.delete()
-        except:
-            pass
-
-    def test_amf0(self):
-        encoder = pyamf.get_encoder(pyamf.AMF0)
-        encoder.writeElement(self.jessica)
-
-        self.assertEqual(encoder.stream.getvalue(),
-            '\x03\x00\x04_key\x05\x00\tbirthdate\x0bB^\xc4\xae\xaa\x00\x00'
-            '\x00\x00\x00\x00\x04name\x02\x00\x07Jessica\x00\x12'
-            'spayed_or_neutered\x01\x00\x00\x04type\x02\x00\x03cat\x00\x10'
-            'weight_in_pounds\x00@\x14\x00\x00\x00\x00\x00\x00\x00\x03foo\x02'
-            '\x00\x03bar\x00\x00\t')
-
-    def test_amf3(self):
-        encoder = pyamf.get_encoder(pyamf.AMF3)
-        encoder.writeElement(self.jessica)
-
-        self.assertEqual(encoder.stream.getvalue(),
-            '\nk\x01\t_key\x13birthdate\tname%spayed_or_neutered\ttype!'
-            'weight_in_pounds\x01\x08\x01B^\xc4\xae\xaa\x00\x00\x00\x06\x0f'
-            'Jessica\x02\x06\x07cat\x04\x05\x07foo\x06\x07bar\x01')
-=======
         self.addCleanup(self.deleteEntity, self.jessica)
 
     def test_amf0(self):
@@ -435,23 +302,11 @@
             ))
 
         self.assertEncodes(self.jessica, bytes, encoding=pyamf.AMF3)
->>>>>>> 885112c9
 
     def test_save_amf0(self):
         self.jessica.put()
 
         k = str(self.jessica.key())
-<<<<<<< HEAD
-        encoder = pyamf.get_encoder(pyamf.AMF0)
-        encoder.writeElement(self.jessica)
-
-        self.assertEqual(encoder.stream.getvalue(),
-            '\x03\x00\x04_key\x02%s%s\x00\tbirthdate\x0bB^\xc4\xae\xaa\x00'
-            '\x00\x00\x00\x00\x00\x04name\x02\x00\x07Jessica\x00\x12'
-            'spayed_or_neutered\x01\x00\x00\x04type\x02\x00\x03cat\x00\x10'
-            'weight_in_pounds\x00@\x14\x00\x00\x00\x00\x00\x00\x00\x03foo\x02'
-            '\x00\x03bar\x00\x00\t' % (struct.pack('>H', len(k)), k))
-=======
         bytes = pyamf.encode(self.jessica, encoding=pyamf.AMF0).getvalue()
 
         self.assertBuffer(bytes, ('\x03', (
@@ -463,7 +318,6 @@
             '\x00\x10weight_in_pounds\x00@\x14\x00\x00\x00\x00\x00\x00',
             '\x00\x03foo\x02\x00\x03bar'),
             '\x00\x00\t'))
->>>>>>> 885112c9
 
     def test_save_amf3(self):
         self.jessica.put()
@@ -482,25 +336,6 @@
                 '%spayed_or_neutered\x02\x01'
             ))
 
-<<<<<<< HEAD
-        self.assertEqual(encoder.stream.getvalue(),
-            '\nk\x01\t_key\x13birthdate\tname%%spayed_or_neutered\ttype!'
-            'weight_in_pounds\x06%s%s\x08\x01B^\xc4\xae\xaa\x00\x00\x00\x06'
-            '\x0fJessica\x02\x06\x07cat\x04\x05\x07foo\x06\x07bar\x01' % (
-                amf3.encode_int(len(k) << 1 | amf3.REFERENCE_BIT), k))
-
-    def test_alias_amf0(self):
-        pyamf.register_class(PetExpando, 'Pet')
-        encoder = pyamf.get_encoder(pyamf.AMF0)
-
-        encoder.writeElement(self.jessica)
-        self.assertEqual(encoder.stream.getvalue(),
-            '\x10\x00\x03Pet\x00\x04_key\x05\x00\tbirthdate\x0bB^\xc4\xae\xaa'
-            '\x00\x00\x00\x00\x00\x00\x04name\x02\x00\x07Jessica\x00\x12'
-            'spayed_or_neutered\x01\x00\x00\x04type\x02\x00\x03cat\x00\x10'
-            'weight_in_pounds\x00@\x14\x00\x00\x00\x00\x00\x00\x00\x03foo\x02'
-            '\x00\x03bar\x00\x00\t')
-=======
         self.assertEncodes(self.jessica, bytes, encoding=pyamf.AMF3)
 
     def test_alias_amf0(self):
@@ -516,20 +351,10 @@
             '\x00\x10weight_in_pounds\x00@\x14\x00\x00\x00\x00\x00\x00',
             '\x00\x03foo\x02\x00\x03bar'),
             '\x00\x00\t'))
->>>>>>> 885112c9
 
     def test_alias_amf3(self):
         pyamf.register_class(PetExpando, 'Pet')
 
-<<<<<<< HEAD
-        self.assertEqual(encoder.stream.getvalue(),
-            '\nk\x07Pet\t_key\x13birthdate\tname%spayed_or_neutered\ttype!'
-            'weight_in_pounds\x01\x08\x01B^\xc4\xae\xaa\x00\x00\x00\x06\x0f'
-            'Jessica\x02\x06\x07cat\x04\x05\x07foo\x06\x07bar\x01')
-
-
-class EncodingReferencesTestCase(BaseTestCase, ClassCacheClearingTestCase):
-=======
         bytes = (
             '\n\x0b\x07Pet', (
                 '\tname\x06\x0fJessica',
@@ -545,7 +370,6 @@
 
 
 class EncodingReferencesTestCase(BaseTestCase):
->>>>>>> 885112c9
     """
     This test case refers to
     L{db.ReferenceProperty<http://code.google.com/appengine/docs/datastore/typesandpropertyclasses.html#ReferenceProperty>},
@@ -562,50 +386,6 @@
 
         b = Novel(title='Sense and Sensibility', author=a)
 
-<<<<<<< HEAD
-        self.assertEqual(b.author, a)
-
-        try:
-            encoder = pyamf.get_encoder(pyamf.AMF0)
-
-            encoder.writeElement(b)
-            self.assertEqual(encoder.stream.getvalue(),
-                '\x03\x00\x04_key\x05\x00\x06author\x03\x00\x04_key\x02%s%s'
-                '\x00\x04name\x02\x00\x0bJane Austen\x00\x00\t\x00\x05title'
-                '\x02\x00\x15Sense and Sensibility\x00\x00\t' % (
-                    struct.pack('>H', len(k)), k))
-
-            encoder = pyamf.get_encoder(pyamf.AMF3)
-
-            encoder.writeElement(b)
-            self.assertEqual(encoder.stream.getvalue(),
-                '\n;\x01\t_key\rauthor\x0btitle\x01\n+\x01\x00\tname\x06%s%s'
-                '\x06\x17Jane Austen\x01\x06+Sense and Sensibility\x01' % (
-                    amf3.encode_int(len(k) << 1 | amf3.REFERENCE_BIT), k))
-
-            # now test with aliases ..
-            pyamf.register_class(Author, 'Author')
-            pyamf.register_class(Novel, 'Novel')
-
-            encoder = pyamf.get_encoder(pyamf.AMF0)
-
-            encoder.writeElement(b)
-            self.assertEqual(encoder.stream.getvalue(), '\x10\x00\x05Novel'
-                '\x00\x04_key\x05\x00\x06author\x10\x00\x06Author\x00\x04_key'
-                '\x02%s%s\x00\x04name\x02\x00\x0bJane Austen\x00\x00\t\x00'
-                '\x05title\x02\x00\x15Sense and Sensibility\x00\x00\t' % (
-                    struct.pack('>H', len(k)), k))
-
-            encoder = pyamf.get_encoder(pyamf.AMF3)
-
-            encoder.writeElement(b)
-            self.assertEqual(encoder.stream.getvalue(), '\n;\x0bNovel\t_key'
-                '\rauthor\x0btitle\x01\n+\rAuthor\x02\tname\x06%s%s\x06\x17'
-                'Jane Austen\x01\x06+Sense and Sensibility\x01' % (
-                    amf3.encode_int(len(k) << 1 | amf3.REFERENCE_BIT), k))
-        finally:
-            a.delete()
-=======
         self.assertIdentical(b.author, a)
 
         bytes = (
@@ -663,7 +443,6 @@
             '\x01')
 
         self.assertEncodes(b, bytes, encoding=pyamf.AMF3)
->>>>>>> 885112c9
 
     def test_expando(self):
         class Author(db.Expando):
@@ -680,86 +459,6 @@
         amf0_k = struct.pack('>H', len(k)) + k
         amf3_k = amf3.encode_int(len(k) << 1 | amf3.REFERENCE_BIT) + k
 
-<<<<<<< HEAD
-        self.assertEqual(b.author, a)
-
-        try:
-            encoder = pyamf.get_encoder(pyamf.AMF0)
-
-            encoder.writeElement(b)
-            self.assertEqual(encoder.stream.getvalue(),
-                '\x03\x00\x04_key\x05\x00\x06author\x03\x00\x04_key\x02%s%s'
-                '\x00\x04name\x02\x00\x0bJane Austen\x00\x00\t\x00\x05title'
-                '\x02\x00\x15Sense and Sensibility\x00\x00\t' % (
-                    struct.pack('>H', len(k)), k))
-
-            encoder = pyamf.get_encoder(pyamf.AMF3)
-
-            encoder.writeElement(b)
-            self.assertEqual(encoder.stream.getvalue(),
-                '\n;\x01\t_key\rauthor\x0btitle\x01\n+\x01\x00\tname\x06%s%s'
-                '\x06\x17Jane Austen\x01\x06+Sense and Sensibility\x01' % (
-                    amf3.encode_int(len(k) << 1 | amf3.REFERENCE_BIT), k))
-
-            # now test with aliases ..
-            pyamf.register_class(Author, 'Author')
-            pyamf.register_class(Novel, 'Novel')
-
-            encoder = pyamf.get_encoder(pyamf.AMF0)
-
-            encoder.writeElement(b)
-            self.assertEqual(encoder.stream.getvalue(), '\x10\x00\x05Novel'
-                '\x00\x04_key\x05\x00\x06author\x10\x00\x06Author\x00\x04_key'
-                '\x02%s%s\x00\x04name\x02\x00\x0bJane Austen\x00\x00\t\x00'
-                '\x05title\x02\x00\x15Sense and Sensibility\x00\x00\t' % (
-                    struct.pack('>H', len(k)), k))
-
-            encoder = pyamf.get_encoder(pyamf.AMF3)
-
-            encoder.writeElement(b)
-            self.assertEqual(encoder.stream.getvalue(),
-                '\n;\x0bNovel\t_key\rauthor\x0btitle\x01\n+\rAuthor\x02\tname'
-                '\x06%s%s\x06\x17Jane Austen\x01\x06+Sense and Sensibility'
-                '\x01' % (amf3.encode_int(len(k) << 1 | amf3.REFERENCE_BIT), k))
-        finally:
-            a.delete()
-
-    def test_dynamic_property_referenced_object(self):
-        class Author(db.Model):
-            name = db.StringProperty()
-
-        class Novel(db.Model):
-            title = db.StringProperty()
-            author = db.ReferenceProperty(Author)
-
-        try:
-            a = Author(name='Jane Austen')
-            a.put()
-
-            b = Novel(title='Sense and Sensibility', author=a)
-            b.put()
-
-            x = Novel.all().filter('title = ', 'Sense and Sensibility').get()
-            foo = [1, 2, 3]
-
-            x.author.bar = foo
-            k = str(x.key())
-            l = str(x.author.key())
-
-            stream = pyamf.encode(x)
-
-            self.assertEqual(stream.getvalue(), '\x03\x00\x04_key\x02%s%s'
-                '\x00\x06author\x03\x00\x04_key\x02%s%s\x00\x04name\x02\x00'
-                '\x0bJane Austen\x00\x03bar\n\x00\x00\x00\x03\x00?\xf0\x00'
-                '\x00\x00\x00\x00\x00\x00@\x00\x00\x00\x00\x00\x00\x00\x00@'
-                '\x08\x00\x00\x00\x00\x00\x00\x00\x00\t\x00\x05title\x02\x00'
-                '\x15Sense and Sensibility\x00\x00\t' % (
-                    struct.pack('>H', len(k)), k,
-                    struct.pack('>H', len(l)), l))
-        finally:
-            a.delete()
-            b.delete()
-=======
         b = Novel(title='Sense and Sensibility', author=a)
 
         self.assertIdentical(b.author, a)
@@ -823,17 +522,10 @@
     def test_dynamic_property_referenced_object(self):
         a = Author(name='Jane Austen')
         self.put(a)
->>>>>>> 885112c9
 
         b = Novel(title='Sense and Sensibility', author=a)
         self.put(b)
 
-<<<<<<< HEAD
-class ListPropertyTestCase(BaseTestCase, ClassCacheClearingTestCase):
-    def test_encode(self):
-        obj = ListModel()
-        obj.numbers = [2, 4, 6, 8, 10]
-=======
         x = db.get(b.key())
         foo = [1, 2, 3]
 
@@ -857,32 +549,15 @@
                 '\x00\x00\t'
             ),
             '\x00\x00\t')
->>>>>>> 885112c9
-
-
-<<<<<<< HEAD
-        encoder.writeElement(obj)
-        self.assertEqual(encoder.stream.getvalue(),
-            '\x03\x00\x04_key\x05\x00\x07numbers\n\x00\x00\x00\x05\x00@'
-            '\x00\x00\x00\x00\x00\x00\x00\x00@\x10\x00\x00\x00\x00\x00\x00'
-            '\x00@\x18\x00\x00\x00\x00\x00\x00\x00@ \x00\x00\x00\x00\x00\x00'
-            '\x00@$\x00\x00\x00\x00\x00\x00\x00\x00\t')
-=======
+
+
         self.assertEncodes(x, bytes, encoding=pyamf.AMF0)
->>>>>>> 885112c9
-
-
-<<<<<<< HEAD
-        encoder.writeElement(obj)
-        self.assertEqual(encoder.stream.getvalue(),
-            '\n+\x01\t_key\x0fnumbers\x01\t\x0b\x01\x04\x02\x04\x04\x04\x06'
-            '\x04\x08\x04\n\x01')
-=======
+
+
 class ListPropertyTestCase(BaseTestCase):
     """
     Tests for L{db.ListProperty} properties.
     """
->>>>>>> 885112c9
 
     def setUp(self):
         BaseTestCase.setUp(self)
@@ -920,23 +595,6 @@
     def test_encode_amf0_registered(self):
         pyamf.register_class(ListModel, 'list-model')
 
-<<<<<<< HEAD
-        encoder = pyamf.get_encoder(pyamf.AMF0)
-
-        encoder.writeElement(obj)
-        self.assertEqual(encoder.stream.getvalue(),
-            '\x10\x00\nlist-model\x00\x04_key\x05\x00\x07numbers\n\x00\x00'
-            '\x00\x05\x00@\x00\x00\x00\x00\x00\x00\x00\x00@\x10\x00\x00\x00'
-            '\x00\x00\x00\x00@\x18\x00\x00\x00\x00\x00\x00\x00@ \x00\x00\x00'
-            '\x00\x00\x00\x00@$\x00\x00\x00\x00\x00\x00\x00\x00\t')
-
-        encoder = pyamf.get_encoder(pyamf.AMF3)
-
-        encoder.writeElement(obj)
-        self.assertEqual(encoder.stream.getvalue(),
-            '\n+\x15list-model\t_key\x0fnumbers\x01\t\x0b\x01\x04\x02\x04\x04'
-            '\x04\x06\x04\x08\x04\n\x01')
-=======
         bytes = (
             '\x10\x00\nlist-model', (
                 '\x00\x04_key\x05',
@@ -949,7 +607,6 @@
         )
 
         self.assertEncodes(self.obj, bytes, encoding=pyamf.AMF0)
->>>>>>> 885112c9
 
     def test_encode_amf3_registered(self):
         pyamf.register_class(ListModel, 'list-model')
@@ -968,25 +625,8 @@
         self.assertTrue(isinstance(x, ListModel))
         self.assertTrue(hasattr(x, 'numbers'))
         self.assertEqual(x.numbers, [2, 4, 6, 8, 10])
-<<<<<<< HEAD
-
-        decoder = pyamf.get_decoder(pyamf.AMF3)
-        decoder.stream.write(
-            '\n\x0b\x15list-model\x0fnumbers\t\x0b\x01\x04\x02\x04'
-            '\x04\x04\x06\x04\x08\x04\n\x01')
-        decoder.stream.seek(0)
-
-        x = decoder.readElement()
-
-        self.assertTrue(isinstance(x, ListModel))
-        self.assertTrue(hasattr(x, 'numbers'))
-        self.assertEqual(x.numbers, [2, 4, 6, 8, 10])
-
-    def test_none(self):
-=======
 
     def test_decode_amf0(self):
->>>>>>> 885112c9
         pyamf.register_class(ListModel, 'list-model')
 
         bytes = (
@@ -995,49 +635,47 @@
             '\x18\x00\x00\x00\x00\x00\x00\x00@ \x00\x00\x00\x00\x00\x00\x00@'
             '$\x00\x00\x00\x00\x00\x00\x00\x00\t')
 
-<<<<<<< HEAD
-        x = decoder.readElement()
+        x = self.decode(bytes, encoding=pyamf.AMF0)
+        self._check_list(x)
+
+    def test_decode_amf3(self):
+        pyamf.register_class(ListModel, 'list-model')
+
+        bytes = (
+            '\n\x0b\x15list-model\x0fnumbers\t\x0b\x01\x04\x02\x04\x04\x04'
+            '\x06\x04\x08\x04\n\x01')
+
+        x = self.decode(bytes, encoding=pyamf.AMF3)
+        self._check_list(x)
+
+    def test_none(self):
+        pyamf.register_class(ListModel, 'list-model')
+
+        bytes = '\x10\x00\nlist-model\x00\x07numbers\x05\x00\x00\t'
+
+        x = self.decode(bytes, encoding=pyamf.AMF0)
 
         self.assertEqual(x.numbers, [])
 
 
-class DecodingModelTestCase(BaseTestCase, ClassCacheClearingTestCase):
+class DecodingModelTestCase(BaseTestCase, JessicaMixIn):
+    """
+    """
+
+    jessica_class = PetModel
+
     def setUp(self):
         BaseTestCase.setUp(self)
-        ClassCacheClearingTestCase.setUp(self)
-=======
-        x = self.decode(bytes, encoding=pyamf.AMF0)
-        self._check_list(x)
->>>>>>> 885112c9
-
-    def test_decode_amf3(self):
-        pyamf.register_class(ListModel, 'list-model')
-
-        bytes = (
-            '\n\x0b\x15list-model\x0fnumbers\t\x0b\x01\x04\x02\x04\x04\x04'
-            '\x06\x04\x08\x04\n\x01')
-
-<<<<<<< HEAD
-    def tearDown(self):
-        BaseTestCase.tearDown(self)
-        ClassCacheClearingTestCase.tearDown(self)
-=======
-        x = self.decode(bytes, encoding=pyamf.AMF3)
-        self._check_list(x)
->>>>>>> 885112c9
-
-    def test_none(self):
-        pyamf.register_class(ListModel, 'list-model')
-
-        bytes = '\x10\x00\nlist-model\x00\x07numbers\x05\x00\x00\t'
-
-        x = self.decode(bytes, encoding=pyamf.AMF0)
-
-        self.assertEqual(x.numbers, [])
-
-<<<<<<< HEAD
-        self.assertTrue(isinstance(x, PetModel))
-        self.assertEqual(x.__class__, PetModel)
+        JessicaMixIn.setUp(self)
+
+        pyamf.register_class(self.jessica_class, 'Pet')
+
+        self.put(self.jessica)
+        self.key = str(self.jessica.key())
+
+    def _check_model(self, x):
+        self.assertTrue(isinstance(x, self.jessica_class))
+        self.assertEqual(x.__class__, self.jessica_class)
 
         self.assertEqual(x.type, self.jessica.type)
         self.assertEqual(x.weight_in_pounds, self.jessica.weight_in_pounds)
@@ -1050,71 +688,7 @@
         self.assertEqual(x.parent(), self.jessica.parent())
         self.assertEqual(x.parent_key(), self.jessica.parent_key())
         self.assertTrue(x.is_saved())
-=======
-
-class DecodingModelTestCase(BaseTestCase, JessicaMixIn):
-    """
-    """
-
-    jessica_class = PetModel
->>>>>>> 885112c9
-
-    def setUp(self):
-        BaseTestCase.setUp(self)
-        JessicaMixIn.setUp(self)
-
-        pyamf.register_class(self.jessica_class, 'Pet')
-
-        self.put(self.jessica)
-        self.key = str(self.jessica.key())
-
-<<<<<<< HEAD
-        self.assertTrue(isinstance(x, PetModel))
-        self.assertEqual(x.__class__, PetModel)
-=======
-    def _check_model(self, x):
-        self.assertTrue(isinstance(x, self.jessica_class))
-        self.assertEqual(x.__class__, self.jessica_class)
->>>>>>> 885112c9
-
-        self.assertEqual(x.type, self.jessica.type)
-        self.assertEqual(x.weight_in_pounds, self.jessica.weight_in_pounds)
-        self.assertEqual(x.birthdate, self.jessica.birthdate)
-        self.assertEqual(x.spayed_or_neutered, self.jessica.spayed_or_neutered)
-
-        # now check db.Model internals
-        self.assertEqual(x.key(), self.jessica.key())
-        self.assertEqual(x.kind(), self.jessica.kind())
-        self.assertEqual(x.parent(), self.jessica.parent())
-        self.assertEqual(x.parent_key(), self.jessica.parent_key())
-        self.assertTrue(x.is_saved())
-
-<<<<<<< HEAD
-
-class DecodingExpandoTestCase(BaseTestCase, ClassCacheClearingTestCase):
-    def setUp(self):
-        BaseTestCase.setUp(self)
-        ClassCacheClearingTestCase.setUp(self)
-
-        pyamf.register_class(PetExpando, 'Pet')
-
-        self.jessica = PetExpando(name='Jessica', type='cat')
-        #self.jessica.birthdate = datetime.date(1986, 10, 2)
-        self.jessica.weight_in_pounds = 5
-        self.jessica.spayed_or_neutered = False
-        self.jessica.foo = 'bar'
-
-        self.jessica.put()
-        self.key = str(self.jessica.key())
-
-    def tearDown(self):
-        BaseTestCase.tearDown(self)
-        ClassCacheClearingTestCase.tearDown(self)
-
-        self.jessica.delete()
-
-=======
->>>>>>> 885112c9
+
     def test_amf0(self):
         encoded_key = '%s%s' % (struct.pack('>H', len(self.key)), self.key)
 
@@ -1125,26 +699,9 @@
             '\x00\x00\x00\x00\x00\x12spayed_or_neutered\x01\x00\x00\x00\t' % (
                 encoded_key))
 
-<<<<<<< HEAD
-        self.assertTrue(isinstance(x, PetExpando))
-        self.assertEqual(x.__class__, PetExpando)
-
-        self.assertEqual(x.type, self.jessica.type)
-        self.assertEqual(x.weight_in_pounds, self.jessica.weight_in_pounds)
-        self.assertEqual(x.birthdate, datetime.date(1986, 10, 2))
-        self.assertEqual(x.spayed_or_neutered, self.jessica.spayed_or_neutered)
-
-        # now check db.Expando internals
-        self.assertEqual(x.key(), self.jessica.key())
-        self.assertEqual(x.kind(), self.jessica.kind())
-        self.assertEqual(x.parent(), self.jessica.parent())
-        self.assertEqual(x.parent_key(), self.jessica.parent_key())
-        self.assertTrue(x.is_saved())
-=======
         x = self.decode(bytes, encoding=pyamf.AMF0)
 
         self._check_model(x)
->>>>>>> 885112c9
 
     def test_amf3(self):
         encoded_key = '%s%s' % (
@@ -1158,22 +715,6 @@
 
         x = self.decode(bytes, encoding=pyamf.AMF3)
 
-<<<<<<< HEAD
-        self.assertTrue(isinstance(x, PetExpando))
-        self.assertEqual(x.__class__, PetExpando)
-
-        self.assertEqual(x.type, self.jessica.type)
-        self.assertEqual(x.weight_in_pounds, self.jessica.weight_in_pounds)
-        self.assertEqual(x.birthdate, datetime.date(1986, 10, 2))
-        self.assertEqual(x.spayed_or_neutered, self.jessica.spayed_or_neutered)
-
-        # now check db.Expando internals
-        self.assertEqual(x.key(), self.jessica.key())
-        self.assertEqual(x.kind(), self.jessica.kind())
-        self.assertEqual(x.parent(), self.jessica.parent())
-        self.assertEqual(x.parent_key(), self.jessica.parent_key())
-        self.assertTrue(x.is_saved())
-=======
         self._check_model(x)
 
 
@@ -1182,7 +723,6 @@
     """
 
     jessica_class = PetExpando
->>>>>>> 885112c9
 
 
 class ClassAliasTestCase(BaseTestCase):
@@ -1221,36 +761,22 @@
         self.alias.compile()
 
         self.assertEqual(self.alias.decodable_properties, [
-<<<<<<< HEAD
-            '_key',
-=======
->>>>>>> 885112c9
             'birthdate',
             'name',
             'spayed_or_neutered',
             'type',
             'weight_in_pounds'
         ])
-<<<<<<< HEAD
+
         self.assertEqual(self.alias.encodable_properties, [
-            '_key',
-=======
-
-        self.assertEqual(self.alias.encodable_properties, [
->>>>>>> 885112c9
             'birthdate',
             'name',
             'spayed_or_neutered',
             'type',
             'weight_in_pounds'
         ])
-<<<<<<< HEAD
-        self.assertEqual(self.alias.static_attrs,
-            ['_key', 'birthdate', 'name', 'spayed_or_neutered', 'type', 'weight_in_pounds'])
-=======
 
         self.assertEqual(self.alias.static_attrs, None)
->>>>>>> 885112c9
         self.assertEqual(self.alias.readonly_attrs, None)
         self.assertEqual(self.alias.exclude_attrs, None)
         self.assertEqual(self.alias.reference_properties, None)
@@ -1411,20 +937,12 @@
         self.assertEqual(obj.prop, 'foo')
 
 
-<<<<<<< HEAD
-class ReferencesTestCase(BaseTestCase, ClassCacheClearingTestCase):
-=======
 class ReferencesTestCase(BaseTestCase):
->>>>>>> 885112c9
     """
     """
 
     def setUp(self):
         BaseTestCase.setUp(self)
-<<<<<<< HEAD
-        ClassCacheClearingTestCase.setUp(self)
-=======
->>>>>>> 885112c9
 
         self.jessica = PetModel(name='Jessica', type='cat')
         self.jessica.birthdate = datetime.date(1986, 10, 2)
@@ -1435,22 +953,11 @@
 
         self.jessica2 = db.get(self.jessica.key())
 
-<<<<<<< HEAD
-        self.assertNotEquals(id(self.jessica), id(self.jessica2))
-        self.assertEqual(str(self.jessica.key()), str(self.jessica2.key()))
-
-    def tearDown(self):
-        BaseTestCase.tearDown(self)
-        ClassCacheClearingTestCase.tearDown(self)
-
-        self.jessica.delete()
-=======
         self.assertNotIdentical(self.jessica,self.jessica2)
         self.assertEqual(str(self.jessica.key()), str(self.jessica2.key()))
 
     def failOnGet(self, *args, **kwargs):
         self.fail('Get attempted %r, %r' % (args, kwargs))
->>>>>>> 885112c9
 
     def test_amf0(self):
         encoder = pyamf.get_encoder(pyamf.AMF0)
@@ -1458,37 +965,10 @@
 
         encoder.writeObject(self.jessica)
 
-<<<<<<< HEAD
-        self.assertTrue(hasattr(context, 'gae_objects'))
-        self.assertEqual(context.gae_objects, {PetModel: {s: self.jessica}})
-        self.assertEqual(stream.getvalue(), '\x03\x00\x04_key\x02%s%s\x00'
-            '\tbirthdate\x0bB^\xc4\xae\xaa\x00\x00\x00\x00\x00\x00\x04name'
-            '\x02\x00\x07Jessica\x00\x12spayed_or_neutered\x01\x00\x00\x04'
-            'type\x02\x00\x03cat\x00\x10weight_in_pounds\x00@\x14\x00\x00\x00'
-            '\x00\x00\x00\x00\x00\t' % (struct.pack('>H', len(s)), s))
-
-=======
->>>>>>> 885112c9
         stream.truncate()
 
-<<<<<<< HEAD
-        self.assertTrue(hasattr(context, 'gae_objects'))
-        self.assertEqual(context.gae_objects, {PetModel: {s: self.jessica}})
-        self.assertEqual(stream.getvalue(), '\x07\x00\x00')
-        stream.truncate()
-
-        # check a non referenced object
-        toby = PetModel(name='Toby', type='cat')
-        toby.put()
-
-        try:
-            encoder.writeObject(toby)
-        finally:
-            toby.delete()
-=======
         encoder.writeObject(self.jessica2)
         self.assertEqual(stream.getvalue(), '\x07\x00\x00')
->>>>>>> 885112c9
 
     def test_amf3(self):
         encoder = pyamf.get_encoder(pyamf.AMF3)
@@ -1496,104 +976,10 @@
 
         encoder.writeObject(self.jessica)
 
-<<<<<<< HEAD
-        self.assertTrue(hasattr(context, 'gae_objects'))
-        self.assertEqual(context.gae_objects, {PetModel: {s: self.jessica}})
-        self.assertEqual(stream.getvalue(), '\nk\x01\t_key\x13birthdate\t'
-            'name%%spayed_or_neutered\ttype!weight_in_pounds\x06%s%s\x08\x01'
-            'B^\xc4\xae\xaa\x00\x00\x00\x06\x0fJessica\x02\x06\x07cat\x04'
-            '\x05\x01' % (amf3.encode_int(len(s) << 1 | amf3.REFERENCE_BIT), s))
-
-        stream.truncate()
-        encoder.writeObject(self.jessica2)
-
-        self.assertTrue(hasattr(context, 'gae_objects'))
-        self.assertEqual(context.gae_objects, {PetModel: {s: self.jessica}})
-        self.assertEqual(stream.getvalue(), '\n\x00')
-
-    def test_decode(self):
-        pyamf.register_class(PetModel, 'Pet')
-        k = str(self.jessica.key())
-
-        bytes = '\x10\x00\x03Pet\x00\x04_key\x02%s%s\x00\x04type\x02\x00' + \
-            '\x03cat\x00\x10weight_in_pounds\x00@\x14\x00\x00\x00\x00\x00' + \
-            '\x00\x00\x04name\x02\x00\x07Jessica\x00\tbirthdate\x0bB^\xc4' + \
-            '\xae\xaa\x00\x00\x00\x00\x00\x00\x12spayed_or_neutered' + \
-            '\x01\x00\x00\x00\t'
-        bytes = bytes % (struct.pack('>H', len(k)), k)
-
-        decoder = pyamf.get_decoder(pyamf.AMF0)
-        context = decoder.context
-        stream = decoder.stream
-
-        stream.write(bytes * 2)
-        stream.seek(0)
-
-        j = decoder.readElement()
-        alias = context.getClassAlias(PetModel)
-
-        self.assertTrue(isinstance(j, PetModel))
-        self.assertTrue(isinstance(alias, adapter_db.DataStoreClassAlias))
-
-        self.assertEqual(context.gae_objects, {PetModel: {k: j}})
-
-        j2 = decoder.readElement()
-
-        self.assertTrue(isinstance(j2, PetModel))
-        self.assertEqual(context.gae_objects, {PetModel: {k: j}})
-
-    def test_cached_reference_properties(self):
-        class Author(db.Model):
-            name = db.StringProperty()
-
-        class Novel(db.Model):
-            title = db.StringProperty()
-            author = db.ReferenceProperty(Author)
-
-        a = Author(name='Jane Austen')
-        a.put()
-        k = str(a.key())
-
-        b = Novel(title='Sense and Sensibility', author=a)
-        b.put()
-
-        c = Novel(title='Pride and Prejudice', author=a)
-        c.put()
-
-        try:
-            s, p = Novel.all().order('-title').fetch(2)
-
-            encoder = pyamf.get_encoder(pyamf.AMF3)
-            context = encoder.context
-
-            self.assertFalse(hasattr(context, 'gae_objects'))
-            encoder.writeElement(s)
-
-            self.assertTrue(hasattr(context, 'gae_objects'))
-            self.assertEqual(context.gae_objects, {
-                Novel: {str(s.key()): s},
-                Author: {k: a}
-            })
-
-            encoder.writeElement(p)
-
-            self.assertEqual(context.gae_objects, {
-                Novel: {
-                    str(s.key()): s,
-                    str(p.key()): p,
-                },
-                Author: {k: a}
-            })
-        finally:
-            a.delete()
-            b.delete()
-            c.delete()
-=======
         stream.truncate()
 
         encoder.writeObject(self.jessica2)
         self.assertEqual(stream.getvalue(), '\n\x00')
->>>>>>> 885112c9
 
     def test_nullreference(self):
         c = Novel(title='Pride and Prejudice', author=None)
@@ -1610,28 +996,11 @@
             'author': None
         })
 
-<<<<<<< HEAD
-            self.assertEqual(attrs, {
-                '_key': str(c.key()),
-                'title': 'Pride and Prejudice',
-                'author': None
-            })
-        finally:
-            c.delete()
-=======
->>>>>>> 885112c9
 
 class GAEReferenceCollectionTestCase(BaseTestCase):
     """
     """
 
-<<<<<<< HEAD
-class GAEReferenceCollectionTestCase(BaseTestCase):
-    """
-    """
-
-=======
->>>>>>> 885112c9
     def setUp(self):
         BaseTestCase.setUp(self)
         self.klass = adapter_db.GAEReferenceCollection
@@ -1737,12 +1106,8 @@
         q = PetModel.all()
 
         self.assertTrue(isinstance(q, db.Query))
-<<<<<<< HEAD
-        self.assertEqual(pyamf.encode(q).getvalue(), '\n\x00\x00\x00\x00')
-=======
         self.assertEncodes(q, '\n\x00\x00\x00\x00', encoding=pyamf.AMF0)
         self.assertEncodes(q, '\t\x01\x01', encoding=pyamf.AMF3)
->>>>>>> 885112c9
 
 
 class FloatPropertyTestCase(BaseTestCase):
